{
  "qc": {
    "config": {
      "database": {
        "implementation": "CCDB",
        "host": "ali-qcdb.cern.ch:8083",
        "username": "not_applicable",
        "password": "not_applicable",
        "name": "not_applicable"
      },
      "Activity": {
        "number": "42",
        "type": "0"
      },
      "monitoring": {
        "url": "influxdb-unix:///tmp/telegraf.sock"
      },
      "consul": {
        "url": "http://ali-consul.cern.ch:8500"
      },
      "conditionDB": {
        "url": "o2-ccdb.internal"
      }
    },
    "tasks": {
      "MFTReadoutTask": {
        "active": "true",
        "className": "o2::quality_control_modules::mft::QcMFTReadoutTask",
        "moduleName": "QcMFT",
        "detectorName": "MFT",
        "cycleDurationSeconds": "60",
        "maxNumberCycles": "-1",
        "dataSource": {
          "type": "direct",
          "query": "filter:MFT/RAWDATA"
        },
        "location": "local",
        "localMachines": [ "flp" ],
        "remoteMachine": "any",
        "remotePort": "47798"
      },
      "MFTDigitTask": {
        "active": "true",
        "className": "o2::quality_control_modules::mft::QcMFTDigitTask",
        "moduleName": "QcMFT",
        "detectorName": "MFT",
        "cycleDurationSeconds": "60",
        "maxNumberCycles": "-1",
        "dataSource": {
          "type": "direct",
          "query": "randomdigit:MFT/DIGITS/0;digitsrof:MFT/DIGITSROF/0"
        },
        "taskParameters": {
          "FLP": "0",
          "NoiseScan" : "0",
          "maxDigitROFSize" : "5000",
          "maxDuration" : "60000",
          "timeBinSize" : "0.1",
          "ROFLengthInBC" : "594"
        },
        "grpGeomRequest" : {
          "geomRequest": "None",
          "askGRPECS": "true",
          "askGRPLHCIF": "false",
          "askGRPMagField": "false",
          "askMatLUT": "false",
          "askTime": "false",
          "askOnceAllButField": "false",
          "needPropagatorD": "false"
        },
        "location": "local",
        "localMachines" : [ "flp" ], 
        "remoteMachine": "any",
        "remotePort": "47799"
      },
      "MFTClusterTask": {
        "active": "true",
        "className": "o2::quality_control_modules::mft::QcMFTClusterTask",
        "moduleName": "QcMFT",
        "detectorName": "MFT",
        "cycleDurationSeconds": "60",
        "maxNumberCycles": "-1",
        "dataSource": {
          "type": "dataSamplingPolicy",
          "name": "mft-clusters"
        },
        "taskParameters" : {
          "onlineQC" : "1",
          "maxClusterROFSize" : "50000",
          "maxDuration" : "60000",
          "timeBinSize" : "0.1",
          "ROFLengthInBC" : "594"
        },
<<<<<<< HEAD
=======
        "grpGeomRequest" : {
          "geomRequest": "None",
          "askGRPECS": "true",
          "askGRPLHCIF": "false",
          "askGRPMagField": "false",
          "askMatLUT": "false",
          "askTime": "false",
          "askOnceAllButField": "false",
          "needPropagatorD": "false"
        },
>>>>>>> 46d8751e
        "location": "local",
        "localMachines": [
          "epn", "localhost"
        ],
        "remoteMachine": "alio2-cr1-qme05.cern.ch",
        "remotePort": "47797",
        "localControl": "odc"
      }
    },
    "checks": {
      "MFTReadoutCheck": {
        "active": "true",
        "className": "o2::quality_control_modules::mft::QcMFTReadoutCheck",
        "moduleName": "QcMFT",
        "detectorName": "MFT",
        "policy": "OnEachSeparately",
        "checkParameters" : {
          "WarningThresholdMedium" : "10",
          "WarningThresholdBad" : "20",
          "ErrorThresholdMedium" : "40",
          "ErrorThresholdBad" : "150",
          "FaultThresholdMedium" : "10",
          "FaultThresholdBad" : "20"
        },
        "dataSource": [{
          "type": "Task",
          "name": "MFTReadoutTask",
          "MOs" : ["mDDWSummary","mSummaryChipOk","mSummaryChipFault", "mSummaryChipError", "mSummaryChipWarning", "mZoneSummaryChipWarning", "mZoneSummaryChipError", "mZoneSummaryChipFault", "mRDHSummary"]
        }]
      },
      "MFTDigitCheck": {
        "active": "true",
        "className": "o2::quality_control_modules::mft::QcMFTDigitCheck",
        "moduleName": "QcMFT",
        "detectorName": "MFT",
        "policy": "OnEachSeparately",
        "checkParameters" : {
          "ZoneThresholdMedium" : "2",
          "ZoneThresholdBad" : "5"
        },
        "dataSource": [{
          "type": "Task",
          "name": "MFTDigitTask",
          "MOs" : ["mDigitChipOccupancy","mDigitOccupancySummary","mDigitChipStdDev"]
        }]
      },
      "MFTClusterCheck": {
        "active": "true",
        "dataSource": [{
            "type": "Task",
            "name": "MFTClusterTask",
            "MOs" : ["mClusterOccupancy","mClusterPatternIndex","mClusterSizeSummary", "mGroupedClusterSizeSummary","mClusterOccupancySummary"]
        }],
        "checkParameters" : {
          "ZoneThresholdMedium" : "2",
          "ZoneThresholdBad" : "5"
        },
        "className": "o2::quality_control_modules::mft::QcMFTClusterCheck",
        "moduleName": "QcMFT",
        "detectorName": "MFT",
        "policy": "OnAny"
      },
      "MFTIncrEntrCheck": {
        "active": "false",
        "className": "o2::quality_control_modules::common::IncreasingEntries",
        "moduleName": "QcCommon",
        "policy": "OnEachSeparately",
        "detectorName": "MFT",
        "checkParameters": {
          "mustIncrease" : "true"
        },
        "dataSource": [
          {
            "type": "Task",
            "name": "MFTReadoutTask",
            "MOs" : ["mSummaryChipError"]
          },
          {
            "type": "Task",
            "name": "MFTDigitTask",
            "MOs" : ["mDigitChipOccupancy"]
          },
          {
            "type": "Task",
            "name": "MFTClusterTask",
            "MOs" : ["mClusterOccupancy"]
          }
        ]
      }
    },
    "postprocessing": {
      "MFTReadoutTrend": {
        "active": "true",
        "className": "o2::quality_control::postprocessing::TrendingTask",
        "moduleName": "QcMFT",
        "detectorName": "MFT",
        "dataSources": [
          {
            "type": "repository",
            "path": "MFT/MO/MFTReadoutTask",
            "names": [ "mSummaryChipError", "mSummaryChipWarning", "mSummaryChipFault" ],
            "reductorName": "o2::quality_control_modules::mft::QcMFTReadoutTrend",
            "moduleName": "QcMFT"
          }
        ],
        "plots": [
          {
            "name": "mChipErrorTrend",
            "title": "Trend of total number of chips in error",
            "varexp": "mSummaryChipError.binContentOverflow:time",
            "selection": "",
            "option": "*L"
          },
          {
            "name": "mChipWarningTrend",
            "title": "Trend of total number of chips in warning",
            "varexp": "mSummaryChipWarning.binContentOverflow:time",
            "selection": "",
            "option": "*L"
          },
          {
            "name": "mChipFaultTrend",
            "title": "Trend of total number of chips in fault",
            "varexp": "mSummaryChipFault.binContentOverflow:time",
            "selection": "",
            "option": "*L"
          }
        ],
        "initTrigger": [
          "userorcontrol"
        ],
        "updateTrigger": [
          "newobject:qcdb:MFT/MO/MFTReadoutTask/mSummaryChipWarning"
        ],
        "stopTrigger": [
          "userorcontrol"
        ]
      },
      "MFTOccupancyTrend": {
        "active": "true",
        "className": "o2::quality_control::postprocessing::TrendingTask",
        "moduleName": "QcMFT",
        "detectorName": "MFT",
        "dataSources": [
          {
            "type": "repository",
            "path": "MFT/MO/MFTDigitTask",
            "names": [ "mDigitChipOccupancy" ],
            "reductorName": "o2::quality_control_modules::mft::QcMFTOccupancyTrend",
            "moduleName": "QcMFT"
          }
        ],
        "plots": [
          {
            "name": "mDigitEmptyChipsTrend",
            "title": "Trend of total number of chips with no digits",
            "varexp": "mDigitChipOccupancy.binContentOverflow:time",
            "selection": "",
            "option": "*L",
            "graphAxisLabel": "Chips with no digits:time"
          }
        ],
        "initTrigger": [
          "userorcontrol"
        ],
        "updateTrigger": [
          "newobject:qcdb:MFT/MO/MFTDigitTask/mDigitChipOccupancy"
        ],
        "stopTrigger": [
          "userorcontrol"
        ]
      },
      "MFTTrendSlices": {
        "active": "true",
        "className": "o2::quality_control::postprocessing::SliceTrendingTask",
        "moduleName": "QcMFT",
        "detectorName": "MFT",
        "dataSources": [
          {
            "type": "repository",
            "path": "MFT/MO/MFTDigitTask",
            "names": [ "mDigitChipOccupancy" ],
            "reductorName": "o2::quality_control_modules::common::TH1SliceReductor",
            "axisDivision": [ [ "1", "468", "936" ] ],
            "moduleName": "QcMFT"
          }
        ],
        "plots": [
          {
            "name": "mMeanDigitOccupancyPerHalfMFTTrend",
            "title": "Mean digit occupancy trend for each MFT half",
            "varexp": "mDigitChipOccupancy.meanY:multigraphtime",
            "selection": "",
            "option": "*L",
            "graphErrors": "errMeanY:0.5",
            "graphYRange": "",
            "graphXRange": "",
            "graphAxisLabel": "Mean digit occupancy for H0 (blue) and H1 (yellow):time"
          }
        ],
        "initTrigger": [
          "userorcontrol"
        ],
        "updateTrigger": [
          "newobject:qcdb:MFT/MO/MFTDigitTask/mDigitChipOccupancy"
        ],
        "stopTrigger": [
          "userorcontrol"
        ]
      }
    }    
  },
  "dataSamplingPolicies": [
    {
      "id": "mft-clusters",
      "active": "true",
      "machines": [ "epn", "localhost" ],
      "query": "randomcluster:MFT/COMPCLUSTERS/0;clustersrof:MFT/CLUSTERSROF/0;patterns:MFT/PATTERNS/0;cldict:MFT/CLUSDICT/0?lifetime=condition&ccdb-path=MFT/Calib/ClusterDictionary",
      "samplingConditions": [
        {
          "condition": "random",
          "fraction": "0.005",
          "seed": "0"
        }
      ],
      "blocking": "false"
    }
  ]
}<|MERGE_RESOLUTION|>--- conflicted
+++ resolved
@@ -91,19 +91,6 @@
           "timeBinSize" : "0.1",
           "ROFLengthInBC" : "594"
         },
-<<<<<<< HEAD
-=======
-        "grpGeomRequest" : {
-          "geomRequest": "None",
-          "askGRPECS": "true",
-          "askGRPLHCIF": "false",
-          "askGRPMagField": "false",
-          "askMatLUT": "false",
-          "askTime": "false",
-          "askOnceAllButField": "false",
-          "needPropagatorD": "false"
-        },
->>>>>>> 46d8751e
         "location": "local",
         "localMachines": [
           "epn", "localhost"
