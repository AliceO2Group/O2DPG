{
  "qc": {
    "config": {
      "database": {
        "implementation": "CCDB",
        "host": "ccdb-test.cern.ch:8080",
        "username": "not_applicable",
        "password": "not_applicable",
        "name": "not_applicable"
      },
      "Activity": {
        "number": "42",
        "type": "2",
        "provenance": "qc_mc",
        "passName": "passMC",
        "periodName": "SimChallenge"
      },
      "monitoring": {
        "url": "no-op://"
      },
      "consul": {
        "url": ""
      },
      "conditionDB": {
        "url": "alice-ccdb.cern.ch"
      }
    },
    "tasks": {
      "Tracks": {
        "active": "true",
        "className": "o2::quality_control_modules::mft::QcMFTTrackTask",
        "moduleName": "QcMFT",
        "detectorName": "MFT",
        "cycleDurationSeconds": "60",
        "maxNumberCycles": "-1",
        "dataSource": {
          "type": "direct",
          "query": "tracks:MFT/TRACKS/0;tracksrofs:MFT/MFTTrackROF/0;clustersrofs:MFT/CLUSTERSROF/0"
        },
        "taskParameters": {
          "ROFLengthInBC": "594",
          "MaxTrackROFSize": "10000",
          "MaxClusterROFSize": "50000",
          "MaxDuration": "60000",
          "TimeBinSize": "0.1"
        },
<<<<<<< HEAD
	"grpGeomRequest": {
=======
        "grpGeomRequest" : {
>>>>>>> 46d8751e
          "geomRequest": "None",
          "askGRPECS": "true",
          "askGRPLHCIF": "false",
          "askGRPMagField": "false",
          "askMatLUT": "false",
          "askTime": "false",
          "askOnceAllButField": "false",
          "needPropagatorD": "false"
        },
        "location": "remote"
      }
    },
    "checks": {}
  },
  "dataSamplingPolicies": []
}<|MERGE_RESOLUTION|>--- conflicted
+++ resolved
@@ -44,11 +44,7 @@
           "MaxDuration": "60000",
           "TimeBinSize": "0.1"
         },
-<<<<<<< HEAD
-	"grpGeomRequest": {
-=======
         "grpGeomRequest" : {
->>>>>>> 46d8751e
           "geomRequest": "None",
           "askGRPECS": "true",
           "askGRPLHCIF": "false",
