#!/usr/bin/env python3

#
# A script producing a consistent MC->RECO->AOD workflow
# It aims to handle the different MC possible configurations
# It just creates a workflow.json txt file, to execute the workflow one must execute right after
#   ${O2DPG_ROOT}/MC/bin/o2_dpg_workflow_runner.py -f workflow.json
#
# Execution examples:
#  - pp PYTHIA jets, 2 events, triggered on high pT decay photons on all barrel calorimeters acceptance, eCMS 13 TeV
#     ./o2dpg_sim_workflow.py -e TGeant3 -ns 2 -j 8 -tf 1 -mod "--skipModules ZDC" -col pp -eCM 13000 \
#                             -proc "jets" -ptHatBin 3 \
#                             -trigger "external" -ini "\$O2DPG_ROOT/MC/config/PWGGAJE/ini/trigger_decay_gamma_allcalo_TrigPt3_5.ini"
#
#  - pp PYTHIA ccbar events embedded into heavy-ion environment, 2 PYTHIA events into 1 bkg event, beams energy 2.510
#     ./o2dpg_sim_workflow.py -e TGeant3 -nb 1 -ns 2 -j 8 -tf 1 -mod "--skipModules ZDC"  \
#                             -col pp -eA 2.510 -proc "ccbar"  --embedding
#

import sys
import importlib.util
import argparse
from os import environ, mkdir
from os.path import join, dirname, isdir
import random
import json
import itertools
import time

sys.path.append(join(dirname(__file__), '.', 'o2dpg_workflow_utils'))

from o2dpg_workflow_utils import createTask, dump_workflow
from o2dpg_qc_finalization_workflow import include_all_QC_finalization
from o2dpg_sim_config import create_sim_config

parser = argparse.ArgumentParser(description='Create an ALICE (Run3) MC simulation workflow')

# the run-number of data taking or default if unanchored
parser.add_argument('-run',help="Run number for this MC", default=300000)
parser.add_argument('-productionTag',help="Production tag for this MC", default='unknown')
# the timestamp at which this MC workflow will be run
# - in principle it should be consistent with the time of the "run" number above
# - some external tool should sample it within
# - we can also sample it ourselfs here
parser.add_argument('--timestamp',help="Anchoring timestamp (defaults to now)", default=-1)
parser.add_argument('--anchor-config',help="JSON file to contextualise workflow with external configs (config values etc.) for instance comping from data reco workflows.", default='')
parser.add_argument('-ns',help='number of signal events / timeframe', default=20)
parser.add_argument('-gen',help='generator: pythia8, extgen', default='')
parser.add_argument('-proc',help='process type: inel, dirgamma, jets, ccbar, ...', default='')
parser.add_argument('-trigger',help='event selection: particle, external', default='')
parser.add_argument('-ini',help='generator init parameters file (full paths required), for example: ${O2DPG_ROOT}/MC/config/PWGHF/ini/GeneratorHF.ini', default='')
parser.add_argument('-confKey',help='generator or trigger configuration key values, for example: "GeneratorPythia8.config=pythia8.cfg;A.x=y"', default='')

parser.add_argument('-interactionRate',help='Interaction rate, used in digitization', default=-1)
parser.add_argument('-bcPatternFile',help='Bunch crossing pattern file, used in digitization (a file name or "ccdb")', default='')
parser.add_argument('-eCM',help='CMS energy', default=-1)
parser.add_argument('-eA',help='Beam A energy', default=-1) #6369 PbPb, 2.510 pp 5 TeV, 4 pPb
parser.add_argument('-eB',help='Beam B energy', default=-1)
parser.add_argument('-col',help='collision system: pp, PbPb, pPb, Pbp, ..., in case of embedding collision system of signal', default='pp')
parser.add_argument('-field',help='L3 field rounded to kGauss, allowed: values +-2,+-5 and 0; +-5U for uniform field', default='-5')

parser.add_argument('-ptHatMin',help='pT hard minimum when no bin requested', default=0)
parser.add_argument('-ptHatMax',help='pT hard maximum when no bin requested', default=-1)
parser.add_argument('-weightPow',help='Flatten pT hard spectrum with power', default=-1)

parser.add_argument('--embedding',action='store_true', help='With embedding into background')
parser.add_argument('--embeddPattern',help='How signal is to be injected into background', default='@0:e1')
parser.add_argument('-nb',help='number of background events / timeframe', default=20)
parser.add_argument('-genBkg',help='embedding background generator', default='') #pythia8, not recomended: pythia8hi, pythia8pp
parser.add_argument('-procBkg',help='process type: inel, ..., do not set it for Pythia8 PbPb', default='heavy_ion')
parser.add_argument('-iniBkg',help='embedding background generator init parameters file (full path required)', default='${O2DPG_ROOT}/MC/config/common/ini/basic.ini')
parser.add_argument('-confKeyBkg',help='embedding background configuration key values, for example: "GeneratorPythia8.config=pythia8bkg.cfg"', default='')
parser.add_argument('-colBkg',help='embedding background collision system', default='PbPb')

parser.add_argument('-e',help='simengine', default='TGeant4')
parser.add_argument('-tf',help='number of timeframes', default=2)
parser.add_argument('--production-offset',help='Offset determining bunch-crossing '
                     + ' range within a (GRID) production. This number sets first orbit to '
                     + 'Offset x Number of TimeFrames x OrbitsPerTimeframe (up for further sophistication)', default=0)
parser.add_argument('-j',help='number of workers (if applicable)', default=8, type=int)
parser.add_argument('-mod',help='Active modules (deprecated)', default='--skipModules ZDC')
parser.add_argument('--with-ZDC', action='store_true', help='Enable ZDC in workflow')
parser.add_argument('-seed',help='random seed number', default=None)
parser.add_argument('-o',help='output workflow file', default='workflow.json')
parser.add_argument('--noIPC',help='disable shared memory in DPL')

# arguments for background event caching
parser.add_argument('--upload-bkg-to',help='where to upload background event files (alien path)')
parser.add_argument('--use-bkg-from',help='take background event from given alien path')

# argument for early cleanup
parser.add_argument('--early-tf-cleanup',action='store_true', help='whether to cleanup intermediate artefacts after each timeframe is done')

# power feature (for playing) --> does not appear in help message
#  help='Treat smaller sensors in a single digitization')
parser.add_argument('--combine-smaller-digi', action='store_true', help=argparse.SUPPRESS)
parser.add_argument('--combine-dpl-devices', action='store_true', help=argparse.SUPPRESS)
parser.add_argument('--combine-tpc-clusterization', action='store_true', help=argparse.SUPPRESS) #<--- useful for small productions (pp, low interaction rate, small number of events)
parser.add_argument('--first-orbit', default=0, type=int, help=argparse.SUPPRESS)  # to set the first orbit number of the run for HBFUtils (only used when anchoring)
                                                            # (consider doing this rather in O2 digitization code directly)
parser.add_argument('--run-anchored', action='store_true', help=argparse.SUPPRESS)

# QC related arguments
parser.add_argument('--include-qc', '--include-full-qc', action='store_true', help='includes QC in the workflow, both per-tf processing and finalization')
parser.add_argument('--include-local-qc', action='store_true', help='includes the per-tf QC, but skips the finalization (e.g. to allow for subjob merging first)')

# O2 Analysis related arguments
parser.add_argument('--include-analysis', '--include-an', '--analysis',
                    action='store_true', help='a flag to include O2 analysis in the workflow')

# MFT reconstruction configuration
parser.add_argument('--mft-reco-full', action='store_true', help='enables complete mft reco instead of simplified misaligned version')
parser.add_argument('--mft-assessment-full', action='store_true', help='enables complete assessment of mft reco')

# Global Forward reconstruction configuration
parser.add_argument('--fwdmatching-assessment-full', action='store_true', help='enables complete assessment of global forward reco')

# Matching training for machine learning
parser.add_argument('--fwdmatching-save-trainingdata', action='store_true', help='enables saving parameters at plane for matching training with machine learning')

args = parser.parse_args()
print (args)

# make sure O2DPG + O2 is loaded
O2DPG_ROOT=environ.get('O2DPG_ROOT')
O2_ROOT=environ.get('O2_ROOT')
QUALITYCONTROL_ROOT=environ.get('QUALITYCONTROL_ROOT')
O2PHYSICS_ROOT=environ.get('O2PHYSICS_ROOT')

if O2DPG_ROOT == None:
   print('Error: This needs O2DPG loaded')
#   exit(1)

if O2_ROOT == None:
   print('Error: This needs O2 loaded')
#   exit(1)

if (args.include_qc or args.include_local_qc) and QUALITYCONTROL_ROOT is None:
   print('Error: Arguments --include-qc and --include-local-qc need QUALITYCONTROL_ROOT loaded')
#   exit(1)

if args.include_analysis and (QUALITYCONTROL_ROOT is None or O2PHYSICS_ROOT is None):
   print('Error: Argument --include-analysis needs O2PHYSICS_ROOT and QUALITYCONTROL_ROOT loaded')
#   exit(1)

module_name = "o2dpg_analysis_test_workflow"
spec = importlib.util.spec_from_file_location(module_name, join(O2DPG_ROOT, "MC", "analysis_testing", f"{module_name}.py"))
o2dpg_analysis_test_workflow = importlib.util.module_from_spec(spec)
sys.modules[module_name] = o2dpg_analysis_test_workflow
spec.loader.exec_module(o2dpg_analysis_test_workflow)

from o2dpg_analysis_test_workflow import add_analysis_tasks, add_analysis_qc_upload_tasks

# fetch an external configuration if given
# loads the workflow specification
def load_external_config(configfile):
    fp=open(configfile)
    config=json.load(fp)
    return config

anchorConfig = {}
if args.anchor_config != '':
   print ("** Using external config **")
   anchorConfig = load_external_config(args.anchor_config)
else:
   # we load a generic config
   print ("** Using generic config **")
   anchorConfig = create_sim_config(args)

# with this we can tailor the workflow to the presence of
# certain detectors
activeDetectors = anchorConfig.get('o2-ctf-reader-workflow-options',{}).get('onlyDet','all')
# convert to set/hashmap
activeDetectors = { det:1 for det in activeDetectors.split(",") }

# see if a detector is in list of activeDetectors
def isActive(detID):
   """
   detID == the usual detID string (3 letters)
   """
   if "all" in activeDetectors:
      return True
   return detID in activeDetectors

def addWhenActive(detID, needslist, appendstring):
   if isActive(detID):
      needslist.append(appendstring)

# ----------- START WORKFLOW CONSTRUCTION -----------------------------

# set the time
if args.timestamp==-1:
   # 1000 to convert seconds into milliseconds.
   args.timestamp = int(time.time() * 1000)
   print("Setting timestamp to ", args.timestamp)

NTIMEFRAMES=int(args.tf)
NWORKERS=args.j
MODULES = "--skipModules ZDC" if not args.with_ZDC else ""
SIMENGINE=args.e
BFIELD=args.field
RNDSEED=args.seed # typically the argument should be the jobid, but if we get None the current time is used for the initialisation
random.seed(RNDSEED)
print ("Using initialisation seed: ", RNDSEED)
SIMSEED = random.randint(1, 900000000 - NTIMEFRAMES - 1) # PYTHIA maximum seed is 900M for some reason

workflow={}
workflow['stages'] = []


def getDPL_global_options(bigshm=False):
   common=" -b --run " # --driver-client-backend ws:// "
   if args.noIPC!=None:
      return common + " --no-IPC "
   if bigshm:
      return common + " --shm-segment-size ${SHMSIZE:-50000000000} "
   else:
      return common

doembedding=True if args.embedding=='True' or args.embedding==True else False
usebkgcache=args.use_bkg_from!=None
includeFullQC=args.include_qc=='True' or args.include_qc==True
includeLocalQC=args.include_local_qc=='True' or args.include_local_qc==True
includeAnalysis = args.include_analysis

qcdir = "QC"
if (includeLocalQC or includeFullQC) and not isdir(qcdir):
    mkdir(qcdir)

if doembedding:
    if not usebkgcache:
        # ---- do background transport task -------
        NBKGEVENTS=args.nb
        GENBKG=args.genBkg
        if GENBKG =='':
           print('o2dpg_sim_workflow: Error! embedding background generator name not provided')
           exit(1)

        PROCESSBKG=args.procBkg
        COLTYPEBKG=args.colBkg
        ECMSBKG=float(args.eCM)
        EBEAMABKG=float(args.eA)
        EBEAMBBKG=float(args.eB)

        if COLTYPEBKG == 'pp':
           PDGABKG=2212 # proton
           PDGBBKG=2212 # proton

        if COLTYPEBKG == 'PbPb':
           PDGABKG=1000822080 # Pb
           PDGBBKG=1000822080 # Pb
           if ECMSBKG < 0:    # assign 5.02 TeV to Pb-Pb
              print('o2dpg_sim_workflow: Set BKG CM Energy to PbPb case 5.02 TeV')
              ECMSBKG=5020.0
           if GENBKG == 'pythia8' and PROCESSBKG != 'heavy_ion':
              PROCESSBKG = 'heavy_ion'
              print('o2dpg_sim_workflow: Process type not considered for Pythia8 PbPb')

        if COLTYPEBKG == 'pPb':
           PDGABKG=2212       # proton
           PDGBBKG=1000822080 # Pb

        if COLTYPEBKG == 'Pbp':
           PDGABKG=1000822080 # Pb
           PDGBBKG=2212       # proton

        # If not set previously, set beam energy B equal to A
        if EBEAMBBKG < 0 and ECMSBKG < 0:
           EBEAMBBKG=EBEAMABKG
           print('o2dpg_sim_workflow: Set beam energy same in A and B beams')
           if COLTYPEBKG=="pPb" or COLTYPEBKG=="Pbp":
              print('o2dpg_sim_workflow: Careful! both beam energies in bkg are the same')

        if ECMSBKG > 0:
           if COLTYPEBKG=="pPb" or COLTYPEBKG=="Pbp":
              print('o2dpg_sim_workflow: Careful! bkg ECM set for pPb/Pbp collisions!')

        if ECMSBKG < 0 and EBEAMABKG < 0 and EBEAMBBKG < 0:
           print('o2dpg_sim_workflow: Error! bkg ECM or Beam Energy not set!!!')
           exit(1)

        CONFKEYBKG=''
        if args.confKeyBkg!= '':
           CONFKEYBKG=' --configKeyValues "' + args.confKeyBkg + '"'

        # Background PYTHIA configuration
        BKG_CONFIG_task=createTask(name='genbkgconf')
        BKG_CONFIG_task['cmd'] = 'echo "placeholder / dummy task"'
        if  GENBKG == 'pythia8':
            print('Background generator seed: ', SIMSEED)
            BKG_CONFIG_task['cmd'] = '${O2DPG_ROOT}/MC/config/common/pythia8/utils/mkpy8cfg.py \
                                   --output=pythia8bkg.cfg                                     \
                                   --seed='+str(SIMSEED)+'                                     \
                                   --idA='+str(PDGABKG)+'                                      \
                                   --idB='+str(PDGBBKG)+'                                      \
                                   --eCM='+str(ECMSBKG)+'                                      \
                                   --eA='+str(EBEAMABKG)+'                                     \
                                   --eB='+str(EBEAMBBKG)+'                                     \
                                   --process='+str(PROCESSBKG)
            # if we configure pythia8 here --> we also need to adjust the configuration
            # TODO: we need a proper config container/manager so as to combine these local configs with external configs etc.
            CONFKEYBKG='--configKeyValues "GeneratorPythia8.config=pythia8bkg.cfg;' + args.confKeyBkg + '"'

        workflow['stages'].append(BKG_CONFIG_task)

        # background task configuration
        INIBKG=''
        if args.iniBkg!= '':
           INIBKG=' --configFile ' + args.iniBkg

        BKGtask=createTask(name='bkgsim', lab=["GEANT"], needs=[BKG_CONFIG_task['name']], cpu=NWORKERS )
        BKGtask['cmd']='${O2_ROOT}/bin/o2-sim -e ' + SIMENGINE   + ' -j ' + str(NWORKERS) + ' -n '     + str(NBKGEVENTS) \
                     + ' -g  '      + str(GENBKG) + ' '    + str(MODULES)  + ' -o bkg ' + str(INIBKG)     \
                     + ' --field '  + str(BFIELD) + ' '    + str(CONFKEYBKG) + ' --timestamp ' + str(args.timestamp)
        if not "all" in activeDetectors:
           BKGtask['cmd'] += ' --readoutDetectors ' + " ".join(activeDetectors)

        workflow['stages'].append(BKGtask)

        # check if we should upload background event
        if args.upload_bkg_to!=None:
            BKGuploadtask=createTask(name='bkgupload', needs=[BKGtask['name']], cpu='0')
            BKGuploadtask['cmd']='alien.py mkdir ' + args.upload_bkg_to + ';'
            BKGuploadtask['cmd']+='alien.py cp -f bkg* ' + args.upload_bkg_to + ';'
            workflow['stages'].append(BKGuploadtask)

    else:
        # here we are reusing existing background events from ALIEN

        # when using background caches, we have multiple smaller tasks
        # this split makes sense as they are needed at different stages
        # 1: --> download bkg_MCHeader.root + grp + geometry
        # 2: --> download bkg_Hit files (individually)
        # 3: --> download bkg_Kinematics
        # (A problem with individual copying might be higher error probability but
        #  we can introduce a "retry" feature in the copy process)

        # Step 1: header and link files
        BKG_HEADER_task=createTask(name='bkgdownloadheader', cpu='0', lab=['BKGCACHE'])
        BKG_HEADER_task['cmd']='alien.py cp ' + args.use_bkg_from + 'bkg_MCHeader.root .'
        BKG_HEADER_task['cmd']=BKG_HEADER_task['cmd'] + ';alien.py cp ' + args.use_bkg_from + 'bkg_geometry.root .'
        BKG_HEADER_task['cmd']=BKG_HEADER_task['cmd'] + ';alien.py cp ' + args.use_bkg_from + 'bkg_grp.root .'
        workflow['stages'].append(BKG_HEADER_task)

# a list of smaller sensors (used to construct digitization tasks in a parametrized way)
smallsensorlist = [ "ITS", "TOF", "FDD", "MCH", "MID", "MFT", "HMP", "EMC", "PHS", "CPV" ]
if args.with_ZDC:
   smallsensorlist += [ "ZDC" ]
# a list of detectors that serve as input for the trigger processor CTP --> these need to be processed together for now
ctp_trigger_inputlist = [ "FT0", "FV0" ]

BKG_HITDOWNLOADER_TASKS={}
for det in [ 'TPC', 'TRD' ] + smallsensorlist + ctp_trigger_inputlist:
   if usebkgcache:
      BKG_HITDOWNLOADER_TASKS[det] = createTask(str(det) + 'hitdownload', cpu='0', lab=['BKGCACHE'])
      BKG_HITDOWNLOADER_TASKS[det]['cmd'] = 'alien.py cp ' + args.use_bkg_from + 'bkg_Hits' + str(det) + '.root .'
      workflow['stages'].append(BKG_HITDOWNLOADER_TASKS[det])
   else:
      BKG_HITDOWNLOADER_TASKS[det] = None

if usebkgcache:
   BKG_KINEDOWNLOADER_TASK = createTask(name='bkgkinedownload', cpu='0', lab=['BKGCACHE'])
   BKG_KINEDOWNLOADER_TASK['cmd'] = 'alien.py cp ' + args.use_bkg_from + 'bkg_Kine.root .'
   workflow['stages'].append(BKG_KINEDOWNLOADER_TASK)


# We download some binary files, necessary for processing
# Eventually, these files/objects should be queried directly from within these tasks?
MATBUD_DOWNLOADER_TASK = createTask(name='matbuddownloader', cpu='0')
MATBUD_DOWNLOADER_TASK['cmd'] = '[ -f matbud.root ] || ${O2_ROOT}/bin/o2-ccdb-downloadccdbfile --host http://alice-ccdb.cern.ch/ -p GLO/Param/MatLUT -o matbud.root --no-preserve-path --timestamp ' + str(args.timestamp)
workflow['stages'].append(MATBUD_DOWNLOADER_TASK)

# loop over timeframes
for tf in range(1, NTIMEFRAMES + 1):
   TFSEED = SIMSEED + tf
   print("Timeframe " + str(tf) + " seed: ", TFSEED)

   timeframeworkdir='tf'+str(tf)

   # ----  transport task -------
   # function encapsulating the signal sim part
   # first argument is timeframe id
   ECMS=float(args.eCM)
   EBEAMA=float(args.eA)
   EBEAMB=float(args.eB)
   NSIGEVENTS=args.ns
   GENERATOR=args.gen
   if GENERATOR =='':
      print('o2dpg_sim_workflow: Error! generator name not provided')
      exit(1)

   INIFILE=''
   if args.ini!= '':
      INIFILE=' --configFile ' + args.ini
   CONFKEY=''
   if args.confKey!= '':
      CONFKEY=' --configKeyValues "' + args.confKey + '"'
   PROCESS=args.proc
   TRIGGER=''
   if args.trigger != '':
      TRIGGER=' -t ' + args.trigger

   ## Pt Hat productions
   WEIGHTPOW=float(args.weightPow)
   PTHATMIN=float(args.ptHatMin)
   PTHATMAX=float(args.ptHatMax)

   # translate here collision type to PDG
   COLTYPE=args.col

   if COLTYPE == 'pp':
      PDGA=2212 # proton
      PDGB=2212 # proton

   if COLTYPE == 'PbPb':
      PDGA=1000822080 # Pb
      PDGB=1000822080 # Pb
      if ECMS < 0:    # assign 5.02 TeV to Pb-Pb
         print('o2dpg_sim_workflow: Set CM Energy to PbPb case 5.02 TeV')
         ECMS=5020.0

   if COLTYPE == 'pPb':
      PDGA=2212       # proton
      PDGB=1000822080 # Pb

   if COLTYPE == 'Pbp':
      PDGA=1000822080 # Pb
      PDGB=2212       # proton

   # If not set previously, set beam energy B equal to A
   if EBEAMB < 0 and ECMS < 0:
      EBEAMB=EBEAMA
      print('o2dpg_sim_workflow: Set beam energy same in A and B beams')
      if COLTYPE=="pPb" or COLTYPE=="Pbp":
         print('o2dpg_sim_workflow: Careful! both beam energies are the same')

   if ECMS > 0:
      if COLTYPE=="pPb" or COLTYPE=="Pbp":
         print('o2dpg_sim_workflow: Careful! ECM set for pPb/Pbp collisions!')

   if ECMS < 0 and EBEAMA < 0 and EBEAMB < 0:
      print('o2dpg_sim_workflow: Error! CM or Beam Energy not set!!!')
      exit(1)

   # produce the signal configuration
   SGN_CONFIG_task=createTask(name='gensgnconf_'+str(tf), tf=tf, cwd=timeframeworkdir)
   SGN_CONFIG_task['cmd'] = 'echo "placeholder / dummy task"'
   if GENERATOR == 'pythia8' and PROCESS!='':
      SGN_CONFIG_task['cmd'] = '${O2DPG_ROOT}/MC/config/common/pythia8/utils/mkpy8cfg.py \
                                --output=pythia8.cfg                                     \
                                --seed='+str(TFSEED)+'                                   \
                                --idA='+str(PDGA)+'                                      \
                                --idB='+str(PDGB)+'                                      \
                                --eCM='+str(ECMS)+'                                      \
                                --eA='+str(EBEAMA)+'                                     \
                                --eB='+str(EBEAMB)+'                                     \
                                --process='+str(PROCESS)+'                               \
                                --ptHatMin='+str(PTHATMIN)+'                             \
                                --ptHatMax='+str(PTHATMAX)
      if WEIGHTPOW   > 0:
         SGN_CONFIG_task['cmd'] = SGN_CONFIG_task['cmd'] + ' --weightPow=' + str(WEIGHTPOW)
      # if we configure pythia8 here --> we also need to adjust the configuration
      # TODO: we need a proper config container/manager so as to combine these local configs with external configs etc.
      CONFKEY='--configKeyValues "GeneratorPythia8.config=pythia8.cfg'+';'+args.confKey+'"'

   # elif GENERATOR == 'extgen': what do we do if generator is not pythia8?
       # NOTE: Generator setup might be handled in a different file or different files (one per
       # possible generator)

   #if CONFKEY=='':
   #   print('o2dpg_sim_workflow: Error! configuration file not provided')
   #   exit(1)

   workflow['stages'].append(SGN_CONFIG_task)

   # -----------------
   # transport signals
   # -----------------
   signalprefix='sgn_' + str(tf)
   signalneeds=[ SGN_CONFIG_task['name'] ]

   # add embedIntoFile only if embeddPattern does contain a '@'
   embeddinto= "--embedIntoFile ../bkg_MCHeader.root" if (doembedding & ("@" in args.embeddPattern)) else ""
   #embeddinto= "--embedIntoFile ../bkg_MCHeader.root" if doembedding else ""
   if doembedding:
       if not usebkgcache:
            signalneeds = signalneeds + [ BKGtask['name'] ]
       else:
            signalneeds = signalneeds + [ BKG_HEADER_task['name'] ]
   SGNtask=createTask(name='sgnsim_'+str(tf), needs=signalneeds, tf=tf, cwd='tf'+str(tf), lab=["GEANT"], relative_cpu=5/8, n_workers=NWORKERS, mem='2000')
   SGNtask['cmd']='${O2_ROOT}/bin/o2-sim -e '  + str(SIMENGINE) + ' '    + str(MODULES)  + ' -n ' + str(NSIGEVENTS) + ' --seed ' + str(TFSEED) \
                  + ' --field ' + str(BFIELD)    + ' -j ' + str(NWORKERS) + ' -g ' + str(GENERATOR)   \
                  + ' '         + str(TRIGGER)   + ' '    + str(CONFKEY)  + ' '    + str(INIFILE)     \
                  + ' -o '      + signalprefix   + ' '    + embeddinto + ' --timestamp ' + str(args.timestamp)
   if not "all" in activeDetectors:
      SGNtask['cmd'] += ' --readoutDetectors ' + " ".join(activeDetectors)
   workflow['stages'].append(SGNtask)

   # some tasks further below still want geometry + grp in fixed names, so we provide it here
   # Alternatively, since we have timeframe isolation, we could just work with standard o2sim_ files
   # We need to be careful here and distinguish between embedding and non-embedding cases
   # (otherwise it can confuse itstpcmatching, see O2-2026). This is because only one of the GRPs is updated during digitization.
   if doembedding:
      LinkGRPFileTask=createTask(name='linkGRP_'+str(tf), needs=[BKG_HEADER_task['name'] if usebkgcache else BKGtask['name'] ], tf=tf, cwd=timeframeworkdir, cpu='0',mem='0')
      LinkGRPFileTask['cmd']='''
                             ln -nsf ../bkg_grp.root o2sim_grp.root;
                             ln -nsf ../bkg_geometry.root o2sim_geometry.root;
                             ln -nsf ../bkg_geometry.root bkg_geometry.root;
                             ln -nsf ../bkg_geometry-aligned.root bkg_geometry-aligned.root;
                             ln -nsf ../bkg_geometry-aligned.root o2sim_geometry-aligned.root;
                             ln -nsf ../bkg_MCHeader.root bkg_MCHeader.root;
                             ln -nsf ../bkg_grp.root bkg_grp.root
                             '''
   else:
      LinkGRPFileTask=createTask(name='linkGRP_'+str(tf), needs=[SGNtask['name']], tf=tf, cwd=timeframeworkdir, cpu='0', mem='0')
      LinkGRPFileTask['cmd']='ln -nsf ' + signalprefix + '_grp.root o2sim_grp.root ; ln -nsf ' + signalprefix + '_geometry.root o2sim_geometry.root; ln -nsf ' + signalprefix + '_geometry-aligned.root o2sim_geometry-aligned.root'
   workflow['stages'].append(LinkGRPFileTask)

   # ------------------
   # digitization steps
   # ------------------
   CONTEXTFILE='collisioncontext.root'

   # Determine interation rate
   # it should be taken from CDB, meanwhile some default values
   INTRATE=int(args.interactionRate)
   BCPATTERN=args.bcPatternFile

   # in case of embedding take intended bkg collision type not the signal
   COLTYPEIR=COLTYPE
   if doembedding:
      COLTYPEIR=args.colBkg

   if INTRATE < 0:
      if   COLTYPEIR=="PbPb":
         INTRATE=50000 #Hz
      elif COLTYPEIR=="pp":
         INTRATE=500000 #Hz
      else: #pPb?
         INTRATE=200000 #Hz ???

   # TOF -> "--use-ccdb-tof" (alternatively with CCCDBManager "--ccdb-tof-sa")
   simsoption=' --sims ' + ('bkg,'+signalprefix if doembedding else signalprefix)

   # each timeframe should be done for a different bunch crossing range, depending on the timeframe id
   orbitsPerTF = 256
   startOrbit = (tf-1 + int(args.production_offset)*NTIMEFRAMES)*orbitsPerTF
   globalTFConfigValues = { "HBFUtils.orbitFirstSampled" : args.first_orbit + startOrbit,
                            "HBFUtils.nHBFPerTF" : orbitsPerTF,
                            "HBFUtils.startTime" : args.timestamp,
                            "HBFUtils.orbitFirst" : args.first_orbit,
                            "HBFUtils.runNumber" : args.run }


   def putConfigValues(localCF = {}):
     """
     Creates the final --configValues string to be passed to the workflows.
     Uses the globalTFConfigValues and merges/overrides them with the local settings.
     localCF is supposed to be a dictionary mapping key to param
     """
     returnstring = ' --configKeyValues "'
     cf = globalTFConfigValues.copy()
     isfirst=True
     for e in localCF:
       cf[e] = localCF[e]

     for e in cf:
       returnstring += (';','')[isfirst] + str(e) + "=" + str(cf[e])
       isfirst=False

     returnstring = returnstring + '"'
     return returnstring

   def putConfigValuesNew(listOfMainKeys=[], localCF = {}):
     """
     Creates the final --configValues string to be passed to the workflows.
     Uses the globalTFConfigValues and applies other parameters on top
     listOfMainKeys : list of keys to be applied from the global configuration object
     localCF: a dictionary mapping key to param - possibly overrides settings taken from global config
     """
     returnstring = ' --configKeyValues "'
     cf = globalTFConfigValues.copy()
     isfirst=True

     # now bring in the relevant keys
     # from the external config
     for key in listOfMainKeys:
       # it this key exists
       keydict = anchorConfig.get(key)
       if keydict != None:
          for k in keydict:
             cf[key+"."+k] = keydict[k]

     # apply overrides
     for e in localCF:
       cf[e] = localCF[e]

     for e in cf:
       returnstring += (';','')[isfirst] + str(e) + "=" + str(cf[e])
       isfirst=False

     returnstring = returnstring + '"'
     return returnstring


   # This task creates the basic setup for all digitizers! all digitization configKeyValues need to be given here
   ContextTask = createTask(name='digicontext_'+str(tf), needs=[SGNtask['name'], LinkGRPFileTask['name']], tf=tf, cwd=timeframeworkdir, lab=["DIGI"], cpu='1')
   # this is just to have the digitizer ini file
   ContextTask['cmd'] = '${O2_ROOT}/bin/o2-sim-digitizer-workflow --only-context --interactionRate ' + str(INTRATE) \
                        + ' ' + getDPL_global_options() + ' -n ' + str(args.ns) + simsoption         \
                        + ' ' + putConfigValues()

   if BCPATTERN != '':
      ContextTask['cmd'] += ' --bcPatternFile "' + BCPATTERN + '"'

   # in case of embedding we engineer the context directly and allow the user to provide an embedding pattern
   # The :r flag means to shuffle the background events randomly
   if doembedding:
      ContextTask['cmd'] += ';${O2_ROOT}/bin/o2-steer-colcontexttool -i bkg,' + str(INTRATE) + ',' + str(args.ns) + ':' + str(args.nb) + ' ' + signalprefix + ',' + args.embeddPattern + ' --show-context ' + ' --timeframeID ' + str(tf-1 + int(args.production_offset)*NTIMEFRAMES) + ' --orbitsPerTF ' + str(orbitsPerTF)

      if BCPATTERN != '':
         ContextTask['cmd'] += ' --bcPatternFile "' + BCPATTERN + '"'

   workflow['stages'].append(ContextTask)

   tpcdigineeds=[ContextTask['name'], LinkGRPFileTask['name']]
   if usebkgcache:
      tpcdigineeds += [ BKG_HITDOWNLOADER_TASKS['TPC']['name'] ]

   TPCDigitask=createTask(name='tpcdigi_'+str(tf), needs=tpcdigineeds,
                          tf=tf, cwd=timeframeworkdir, lab=["DIGI"], cpu=NWORKERS, mem='9000')
   TPCDigitask['cmd'] = ('','ln -nfs ../bkg_HitsTPC.root . ;')[doembedding]
   TPCDigitask['cmd'] += '${O2_ROOT}/bin/o2-sim-digitizer-workflow ' + getDPL_global_options() + ' -n ' + str(args.ns) + simsoption + ' --onlyDet TPC --interactionRate ' + str(INTRATE) + '  --tpc-lanes ' + str(NWORKERS) + ' --incontext ' + str(CONTEXTFILE) + ' --tpc-chunked-writer --disable-write-ini ' + putConfigValuesNew(["TPCGasParam"])
   workflow['stages'].append(TPCDigitask)

   trddigineeds = [ContextTask['name']]
   if usebkgcache:
      trddigineeds += [ BKG_HITDOWNLOADER_TASKS['TRD']['name'] ]
   TRDDigitask=createTask(name='trddigi_'+str(tf), needs=trddigineeds,
                          tf=tf, cwd=timeframeworkdir, lab=["DIGI"], cpu=NWORKERS, mem='8000')
   TRDDigitask['cmd'] = ('','ln -nfs ../bkg_HitsTRD.root . ;')[doembedding]
   TRDDigitask['cmd'] += '${O2_ROOT}/bin/o2-sim-digitizer-workflow ' + getDPL_global_options() + ' -n ' + str(args.ns) + simsoption + ' --onlyDet TRD --interactionRate ' + str(INTRATE) + putConfigValuesNew(localCF={"TRDSimParams.digithreads" : NWORKERS}) + ' --incontext ' + str(CONTEXTFILE) + ' --disable-write-ini'
   if isActive("TRD"):
      workflow['stages'].append(TRDDigitask)

   # these are digitizers which are single threaded
   def createRestDigiTask(name, det='ALLSMALLER'):
      tneeds = needs=[ContextTask['name']]
      commondigicmd = '${O2_ROOT}/bin/o2-sim-digitizer-workflow ' + getDPL_global_options() + ' -n ' + str(args.ns) + simsoption + ' --interactionRate ' + str(INTRATE) + '  --incontext ' + str(CONTEXTFILE) + ' --disable-write-ini' + putConfigValuesNew(["MFTAlpideParam, ITSAlpideParam, ITSDigitizerParam"])

      if det=='ALLSMALLER': # here we combine all smaller digits in one DPL workflow
         if usebkgcache:
            for d in itertools.chain(smallsensorlist, ctp_trigger_inputlist):
               tneeds += [ BKG_HITDOWNLOADER_TASKS[d]['name'] ]
         t = createTask(name=name, needs=tneeds,
                        tf=tf, cwd=timeframeworkdir, lab=["DIGI","SMALLDIGI"], cpu='1')
         t['cmd'] = ('','ln -nfs ../bkg_Hits*.root . ;')[doembedding]
         # t['cmd'] += commondigicmd + ' --skipDet TPC,TRD,FT0,FV0,CTP '
         t['cmd'] += commondigicmd + ' --onlyDet TOF,CPV,EMC,HMP,PHS,ITS,MFT,MID,MCH,FDD'
         t['cmd'] += ' --ccdb-tof-sa '
         t['cmd'] += ('',' --combine-devices ')[args.combine_dpl_devices]
         workflow['stages'].append(t)
         return t

      else: # here we create individual digitizers
         if isActive(det):
            if usebkgcache:
              tneeds += [ BKG_HITDOWNLOADER_TASKS[det]['name'] ]
            t = createTask(name=name, needs=tneeds,
                     tf=tf, cwd=timeframeworkdir, lab=["DIGI","SMALLDIGI"], cpu='1')
            t['cmd'] = ('','ln -nfs ../bkg_Hits' + str(det) + '.root . ;')[doembedding]
            t['cmd'] += commondigicmd + ' --onlyDet ' + str(det)
            if det == 'TOF':
               t['cmd'] += ' --ccdb-tof-sa'
            workflow['stages'].append(t)
            return t

   det_to_digitask={}

   if args.combine_smaller_digi==True:
      det_to_digitask['ALLSMALLER']=createRestDigiTask("restdigi_"+str(tf))

   for det in smallsensorlist:
      name=str(det).lower() + "digi_" + str(tf)
      t = det_to_digitask['ALLSMALLER'] if args.combine_smaller_digi==True else createRestDigiTask(name, det)
      det_to_digitask[det]=t

   if True or args.combine_smaller_digi==False:
      # detectors serving CTP need to be treated somewhat special since CTP needs
      # these inputs at the same time --> still need to be made better
      tneeds = [ContextTask['name']]
      t = createTask(name="ft0fv0ctp_digi_" + str(tf), needs=tneeds,
                     tf=tf, cwd=timeframeworkdir, lab=["DIGI","SMALLDIGI"], cpu='1')
      t['cmd'] = ('','ln -nfs ../bkg_HitsFT0.root . ; ln -nfs ../bkg_HitsFV0.root . ;')[doembedding]
      t['cmd'] += '${O2_ROOT}/bin/o2-sim-digitizer-workflow ' + getDPL_global_options() + ' -n ' + str(args.ns) + simsoption + ' --onlyDet FT0,FV0,CTP  --interactionRate ' + str(INTRATE) + '  --incontext ' + str(CONTEXTFILE) + ' --disable-write-ini' + putConfigValuesNew() + ('',' --combine-devices')[args.combine_dpl_devices]
      workflow['stages'].append(t)
      det_to_digitask["FT0"]=t
      det_to_digitask["FV0"]=t

   def getDigiTaskName(det):
      t = det_to_digitask.get(det)
      if t == None:
         return "undefined"
      return t['name']

   # -----------
   # reco
   # -----------
   tpcreconeeds=[]
   if not args.combine_tpc_clusterization:
     # We treat TPC clusterization in multiple (sector) steps in order to stay within the memory limit
     # We seem to be needing to ask for 2 sectors at least, otherwise there is a problem with the branch naming.
     tpcclustertasks=[]
     sectorpertask=6
     for s in range(0,35,sectorpertask):
       taskname = 'tpcclusterpart' + str((int)(s/sectorpertask)) + '_' + str(tf)
       tpcclustertasks.append(taskname)
       tpcclussect = createTask(name=taskname, needs=[TPCDigitask['name']], tf=tf, cwd=timeframeworkdir, lab=["RECO"], cpu='2', mem='8000')
       tpcclussect['cmd'] = '${O2_ROOT}/bin/o2-tpc-chunkeddigit-merger --tpc-sectors ' + str(s)+'-'+str(s+sectorpertask-1) + ' --tpc-lanes ' + str(NWORKERS)
       tpcclussect['cmd'] += ' | ${O2_ROOT}/bin/o2-tpc-reco-workflow ' + getDPL_global_options(bigshm=True) + ' --input-type digitizer --output-type clusters,send-clusters-per-sector --outfile tpc-native-clusters-part' + str((int)(s/sectorpertask)) + '.root --tpc-sectors ' + str(s)+'-'+str(s+sectorpertask-1) + ' ' + putConfigValuesNew(["GPU_global"], {"GPU_proc.ompThreads" : 4})
       tpcclussect['env'] = { "OMP_NUM_THREADS" : "4", "SHMSIZE" : "5000000000" }
       workflow['stages'].append(tpcclussect)

     TPCCLUSMERGEtask=createTask(name='tpcclustermerge_'+str(tf), needs=tpcclustertasks, tf=tf, cwd=timeframeworkdir, lab=["RECO"], cpu='1', mem='10000')
     TPCCLUSMERGEtask['cmd']='${O2_ROOT}/bin/o2-commonutils-treemergertool -i tpc-native-clusters-part*.root -o tpc-native-clusters.root -t tpcrec' #--asfriend preferable but does not work
     workflow['stages'].append(TPCCLUSMERGEtask)
     tpcreconeeds.append(TPCCLUSMERGEtask['name'])
   else:
     tpcclus = createTask(name='tpccluster_' + str(tf), needs=[TPCDigitask['name']], tf=tf, cwd=timeframeworkdir, lab=["RECO"], cpu=NWORKERS, mem='2000')
     tpcclus['cmd'] = '${O2_ROOT}/bin/o2-tpc-chunkeddigit-merger --tpc-lanes ' + str(NWORKERS)
     tpcclus['cmd'] += ' | ${O2_ROOT}/bin/o2-tpc-reco-workflow ' + getDPL_global_options() + ' --input-type digitizer --output-type clusters,send-clusters-per-sector ' + putConfigValuesNew(["GPU_global","TPCGasParam"],{"GPU_proc.ompThreads" : 1})
     workflow['stages'].append(tpcclus)
     tpcreconeeds.append(tpcclus['name'])

   TPCRECOtask=createTask(name='tpcreco_'+str(tf), needs=tpcreconeeds, tf=tf, cwd=timeframeworkdir, lab=["RECO"], relative_cpu=3/8, mem='16000')
   TPCRECOtask['cmd'] = '${O2_ROOT}/bin/o2-tpc-reco-workflow ' + getDPL_global_options(bigshm=True) + ' --input-type clusters --output-type tracks,send-clusters-per-sector ' + putConfigValuesNew(["GPU_global","TPCGasParam"], {"GPU_proc.ompThreads":NWORKERS})
   workflow['stages'].append(TPCRECOtask)

   ITSRECOtask=createTask(name='itsreco_'+str(tf), needs=[getDigiTaskName("ITS"), MATBUD_DOWNLOADER_TASK['name']], tf=tf, cwd=timeframeworkdir, lab=["RECO"], cpu='1', mem='2000')
   ITSRECOtask['cmd'] = '${O2_ROOT}/bin/o2-its-reco-workflow --trackerCA --tracking-mode async ' + getDPL_global_options() \
                        + putConfigValuesNew(["ITSVertexerParam", "ITSAlpideParam",
                                              'ITSClustererParam'], {"NameConf.mDirMatLUT" : ".."})
   workflow['stages'].append(ITSRECOtask)

   FT0RECOtask=createTask(name='ft0reco_'+str(tf), needs=[getDigiTaskName("FT0")], tf=tf, cwd=timeframeworkdir, lab=["RECO"], mem='1000')
   FT0RECOtask['cmd'] = '${O2_ROOT}/bin/o2-ft0-reco-workflow ' + getDPL_global_options() + putConfigValues()
   workflow['stages'].append(FT0RECOtask)

   ITSTPCMATCHtask=createTask(name='itstpcMatch_'+str(tf), needs=[TPCRECOtask['name'], ITSRECOtask['name'], FT0RECOtask['name']], tf=tf, cwd=timeframeworkdir, lab=["RECO"], mem='8000', relative_cpu=3/8)
   ITSTPCMATCHtask['cmd']= '${O2_ROOT}/bin/o2-tpcits-match-workflow ' + getDPL_global_options(bigshm=True) + ' --tpc-track-reader \"tpctracks.root\" --tpc-native-cluster-reader \"--infile tpc-native-clusters.root\" --use-ft0' + putConfigValuesNew(['MFTClustererParam', 'ITSCATrackerParam', 'tpcitsMatch', 'TPCGasParam', 'ITSClustererParam'], {"NameConf.mDirMatLUT" : ".."})
   workflow['stages'].append(ITSTPCMATCHtask)

   TRDTRACKINGtask = createTask(name='trdreco_'+str(tf), needs=[TRDDigitask['name'], ITSTPCMATCHtask['name'], TPCRECOtask['name'], ITSRECOtask['name']], tf=tf, cwd=timeframeworkdir, lab=["RECO"], cpu='1', mem='2000')
   TRDTRACKINGtask['cmd'] = '${O2_ROOT}/bin/o2-trd-tracklet-transformer ' + getDPL_global_options() + putConfigValues()
   workflow['stages'].append(TRDTRACKINGtask)

   # FIXME This is so far a workaround to avoud a race condition for trdcalibratedtracklets.root
   TRDTRACKINGtask2 = createTask(name='trdreco2_'+str(tf), needs=[TRDTRACKINGtask['name'],MATBUD_DOWNLOADER_TASK['name']], tf=tf, cwd=timeframeworkdir, lab=["RECO"], cpu='1', mem='2000')
   TRDTRACKINGtask2['cmd'] = '${O2_ROOT}/bin/o2-trd-global-tracking ' + getDPL_global_options(bigshm=True) \
                              + putConfigValuesNew(['ITSClustererParam',
                                                   'ITSCATrackerParam',
                                                    'TPCGasParam'], {"NameConf.mDirMatLUT" : ".."})                                    \
                             + " --track-sources " + anchorConfig.get("o2-trd-global-tracking-options",{}).get("track-sources","all")
   workflow['stages'].append(TRDTRACKINGtask2)

   TOFRECOtask = createTask(name='tofmatch_'+str(tf), needs=[ITSTPCMATCHtask['name'], getDigiTaskName("TOF")], tf=tf, cwd=timeframeworkdir, lab=["RECO"], mem='1500')
   TOFRECOtask['cmd'] = '${O2_ROOT}/bin/o2-tof-reco-workflow --use-ccdb ' + getDPL_global_options() + putConfigValuesNew()
   workflow['stages'].append(TOFRECOtask)

   toftpcmatchneeds = [TOFRECOtask['name'], TPCRECOtask['name']]
   toftracksrcdefault = "TPC,ITS-TPC"
   if isActive('TRD'):
      toftpcmatchneeds.append(TRDTRACKINGtask2['name'])
      toftracksrcdefault+=",TPC-TRD,ITS-TPC-TRD"
   TOFTPCMATCHERtask = createTask(name='toftpcmatch_'+str(tf), needs=toftpcmatchneeds, tf=tf, cwd=timeframeworkdir, lab=["RECO"], mem='1000')
   TOFTPCMATCHERtask['cmd'] = '${O2_ROOT}/bin/o2-tof-matcher-workflow ' + getDPL_global_options() \
                              + putConfigValuesNew(["ITSClustererParam",
                                                    'TPCGasParam',
                                                    'ITSCATrackerParam',
                                                    'MFTClustererParam'])                         \
                              + " --track-sources " + anchorConfig.get("o2-tof-matcher-workflow-options",{}).get("track-sources",toftracksrcdefault) + ('',' --combine-devices')[args.combine_dpl_devices]
   workflow['stages'].append(TOFTPCMATCHERtask)

   MFTRECOtask = createTask(name='mftreco_'+str(tf), needs=[getDigiTaskName("MFT")], tf=tf, cwd=timeframeworkdir, lab=["RECO"], mem='1500')
   MFTRECOtask['cmd'] = '${O2_ROOT}/bin/o2-mft-reco-workflow ' + getDPL_global_options() + putConfigValuesNew(['MFTTracking', 'MFTAlpideParam', 'ITSClustererParam','MFTClustererParam'])
   if args.mft_assessment_full == True:
      MFTRECOtask['cmd']+= ' --run-assessment '
   workflow['stages'].append(MFTRECOtask)

   # MCH reco: needing access to kinematics ... so some extra logic needed here
   mchreconeeds = [getDigiTaskName("MCH")]
   if usebkgcache:
      mchreconeeds += [ BKG_KINEDOWNLOADER_TASK['name'] ]

   MCHRECOtask = createTask(name='mchreco_'+str(tf), needs=[getDigiTaskName("MCH")], tf=tf, cwd=timeframeworkdir, lab=["RECO"], mem='1500')
   MCHRECOtask['cmd'] = ('','ln -nfs ../bkg_Kine.root . ;')[doembedding]
   MCHRECOtask['cmd'] += '${O2_ROOT}/bin/o2-mch-reco-workflow ' + getDPL_global_options() + putConfigValues()
   workflow['stages'].append(MCHRECOtask)

   MIDRECOtask = createTask(name='midreco_'+str(tf), needs=[getDigiTaskName("MID")], tf=tf, cwd=timeframeworkdir, lab=["RECO"], mem='1500')
   MIDRECOtask['cmd'] = '${O2_ROOT}/bin/o2-mid-digits-reader-workflow | ${O2_ROOT}/bin/o2-mid-reco-workflow ' + getDPL_global_options() + putConfigValues()
   workflow['stages'].append(MIDRECOtask)

   FDDRECOtask = createTask(name='fddreco_'+str(tf), needs=[getDigiTaskName("FDD")], tf=tf, cwd=timeframeworkdir, lab=["RECO"], mem='1500')
   FDDRECOtask['cmd'] = '${O2_ROOT}/bin/o2-fdd-reco-workflow ' + getDPL_global_options() + putConfigValues()
   workflow['stages'].append(FDDRECOtask)

   FV0RECOtask = createTask(name='fv0reco_'+str(tf), needs=[getDigiTaskName("FV0")], tf=tf, cwd=timeframeworkdir, lab=["RECO"], mem='1500')
   FV0RECOtask['cmd'] = '${O2_ROOT}/bin/o2-fv0-reco-workflow ' + getDPL_global_options() + putConfigValues()
   workflow['stages'].append(FV0RECOtask)

   # calorimeters
   EMCRECOtask = createTask(name='emcalreco_'+str(tf), needs=[getDigiTaskName("EMC")], tf=tf, cwd=timeframeworkdir, lab=["RECO"], mem='1500')
   EMCRECOtask['cmd'] = '${O2_ROOT}/bin/o2-emcal-reco-workflow --input-type digits --output-type cells --infile emcaldigits.root ' + getDPL_global_options() + putConfigValues()
   workflow['stages'].append(EMCRECOtask)

   PHSRECOtask = createTask(name='phsreco_'+str(tf), needs=[getDigiTaskName("PHS")], tf=tf, cwd=timeframeworkdir, lab=["RECO"], mem='1500')
   PHSRECOtask['cmd'] = '${O2_ROOT}/bin/o2-phos-reco-workflow ' + getDPL_global_options() + putConfigValues()
   workflow['stages'].append(PHSRECOtask)

   CPVRECOtask = createTask(name='cpvreco_'+str(tf), needs=[getDigiTaskName("CPV")], tf=tf, cwd=timeframeworkdir, lab=["RECO"], mem='1500')
   CPVRECOtask['cmd'] = '${O2_ROOT}/bin/o2-cpv-reco-workflow ' + getDPL_global_options() + putConfigValues()
   workflow['stages'].append(CPVRECOtask)

   if args.with_ZDC:
      ZDCRECOtask = createTask(name='zdcreco_'+str(tf), needs=[getDigiTaskName("ZDC")], tf=tf, cwd=timeframeworkdir, lab=["ZDC"])
      ZDCRECOtask['cmd'] = '${O2_ROOT}/bin/o2-zdc-digits-reco ' + getDPL_global_options() + putConfigValues()
      workflow['stages'].append(ZDCRECOtask)

   ## forward matching
   MCHMIDMATCHtask = createTask(name='mchmidMatch_'+str(tf), needs=[MCHRECOtask['name'], MIDRECOtask['name']], tf=tf, cwd=timeframeworkdir, lab=["RECO"], mem='1500')
   MCHMIDMATCHtask['cmd'] = '${O2_ROOT}/bin/o2-muon-tracks-matcher-workflow ' + getDPL_global_options()
   workflow['stages'].append(MCHMIDMATCHtask)

   MFTMCHMATCHtask = createTask(name='mftmchMatch_'+str(tf), needs=[MCHMIDMATCHtask['name'], MFTRECOtask['name']], tf=tf, cwd=timeframeworkdir, lab=["RECO"], mem='1500')
   MFTMCHMATCHtask['cmd'] = '${O2_ROOT}/bin/o2-globalfwd-matcher-workflow ' + putConfigValuesNew(['ITSAlpideConfig','MFTAlpideConfig'],{"FwdMatching.useMIDMatch":"true"})
   if args.fwdmatching_assessment_full == True:
      MFTMCHMATCHtask['cmd']+= ' |  o2-globalfwd-assessment-workflow '
   MFTMCHMATCHtask['cmd']+= getDPL_global_options()
   workflow['stages'].append(MFTMCHMATCHtask)

   if args.fwdmatching_save_trainingdata == True:
      MFTMCHMATCHTraintask = createTask(name='mftmchMatchTrain_'+str(tf), needs=[MCHMIDMATCHtask['name'], MFTRECOtask['name']], tf=tf, cwd=timeframeworkdir, lab=["RECO"], mem='1500')
      MFTMCHMATCHTraintask['cmd'] = '${O2_ROOT}/bin/o2-globalfwd-matcher-workflow ' + putConfigValuesNew(['ITSAlpideConfig','MFTAlpideConfig'],{"FwdMatching.useMIDMatch":"true"})
      MFTMCHMATCHTraintask['cmd']+= getDPL_global_options()
      workflow['stages'].append(MFTMCHMATCHTraintask)

   pvfinderneeds = [ITSTPCMATCHtask['name']]
   if isActive('FT0'):
      pvfinderneeds += [FT0RECOtask['name']]
   if isActive('TOF'):
      pvfinderneeds += [TOFTPCMATCHERtask['name']]
   if isActive('MFT'):
      pvfinderneeds += [MFTRECOtask['name']]
   if isActive('MCH'):
      pvfinderneeds += [MCHRECOtask['name']]
   if isActive('TRD'):
      pvfinderneeds += [TRDTRACKINGtask2['name']]
   if isActive('FDD'):
      pvfinderneeds += [FDDRECOtask['name']]
   if isActive('MFT') and isActive('MCH'):
      pvfinderneeds += [MFTMCHMATCHtask['name']]

   # Take None as default, we only add more if nothing from anchorConfig
   pvfinder_sources = anchorConfig.get("o2-primary-vertexing-workflow-options",{}).get("vertexing-sources", None)
   pvfinder_matching_sources = anchorConfig.get("o2-primary-vertexing-workflow-options",{}).get("vertex-track-matching-sources", None)
   if not pvfinder_sources:
      pvfinder_sources = "ITS,ITS-TPC,ITS-TPC-TRD,ITS-TPC-TOF"
      if isActive("MID"):
         pvfinder_sources += ",MID"
         pvfinderneeds += [MIDRECOtask['name']]
   if not pvfinder_matching_sources:
      pvfinder_matching_sources = "ITS,MFT,TPC,ITS-TPC,MCH,MFT-MCH,TPC-TOF,TPC-TRD,ITS-TPC-TRD,ITS-TPC-TOF"
      if isActive("MID"):
         pvfinder_matching_sources += ",MID"
         pvfinderneeds += [MIDRECOtask['name']]
   
   PVFINDERtask = createTask(name='pvfinder_'+str(tf), needs=pvfinderneeds, tf=tf, cwd=timeframeworkdir, lab=["RECO"], cpu=NWORKERS, mem='4000')
   PVFINDERtask['cmd'] = '${O2_ROOT}/bin/o2-primary-vertexing-workflow ' \
                         + getDPL_global_options() + putConfigValuesNew(['ITSAlpideParam','MFTAlpideParam', 'pvertexer', 'TPCGasParam'], {"NameConf.mDirMatLUT" : ".."})
<<<<<<< HEAD
   PVFINDERtask['cmd'] += ' --vertexing-sources ' + pvfinder_sources + ' --vertex-track-matching-sources ' + pvfinder_matching_sources
=======
   PVFINDERtask['cmd'] += ' --vertexing-sources ' + anchorConfig.get("o2-primary-vertexing-workflow-options",{}).get("vertexing-sources", "ITS,ITS-TPC,ITS-TPC-TRD,ITS-TPC-TOF") \
                          + ' --vertex-track-matching-sources ' + anchorConfig.get("o2-primary-vertexing-workflow-options",{}).get("vertex-track-matching-sources","ITS,MFT,TPC,ITS-TPC,MCH,MFT-MCH,TPC-TOF,TPC-TRD,ITS-TPC-TRD,ITS-TPC-TOF") + ('',' --combine-source-devices')[args.combine_dpl_devices]
>>>>>>> 9949cc31
   workflow['stages'].append(PVFINDERtask)

   if includeFullQC or includeLocalQC:

     def addQCPerTF(taskName, needs, readerCommand, configFilePath, objectsFile=''):
       task = createTask(name=taskName + '_local' + str(tf), needs=needs, tf=tf, cwd=timeframeworkdir, lab=["QC"], cpu=1, mem='2000')
       objectsFile = objectsFile if len(objectsFile) > 0 else taskName + '.root'
       # the --local-batch argument will make QC Tasks store their results in a file and merge with any existing objects
       task['cmd'] = f'{readerCommand} | o2-qc --config {configFilePath}' + \
                     f' --local-batch ../{qcdir}/{objectsFile}' + \
                     f' --override-values "qc.config.Activity.number={args.run};qc.config.Activity.periodName={args.productionTag}"' + \
                     ' ' + getDPL_global_options()
       # Prevents this task from being run for multiple TimeFrames at the same time, thus trying to modify the same file.
       task['semaphore'] = objectsFile
       workflow['stages'].append(task)

     ### MFT

     # to be enabled once MFT Digits should run 5 times with different configurations
     for flp in range(5):
       addQCPerTF(taskName='mftDigitsQC' + str(flp),
                  needs=[getDigiTaskName("MFT")],
                  readerCommand='o2-qc-mft-digits-root-file-reader --mft-digit-infile=mftdigits.root',
                  configFilePath='json://${O2DPG_ROOT}/MC/config/QC/json/qc-mft-digit-' + str(flp) + '.json',
                  objectsFile='mftDigitsQC.root')
     addQCPerTF(taskName='mftClustersQC',
                needs=[MFTRECOtask['name']],
                readerCommand='o2-global-track-cluster-reader --track-types none --cluster-types MFT',
                configFilePath='json://${O2DPG_ROOT}/MC/config/QC/json/qc-mft-cluster.json')
     addQCPerTF(taskName='mftAsyncQC',
                needs=[MFTRECOtask['name']],
                readerCommand='o2-global-track-cluster-reader --track-types MFT --cluster-types MFT',
                configFilePath='json://${O2DPG_ROOT}/MC/config/QC/json/qc-mft-async.json')

     ### TPC
     # addQCPerTF(taskName='tpcTrackingQC',
     #           needs=,
     #           readerCommand=,
     #           configFilePath='json://${O2DPG_ROOT}/MC/config/QC/json/tpc-qc-tracking-direct.json')
     addQCPerTF(taskName='tpcStandardQC',
                 needs=[TPCRECOtask['name']],
                 readerCommand='o2-tpc-file-reader --tpc-track-reader "--infile tpctracks.root" --tpc-native-cluster-reader "--infile tpc-native-clusters.root" --input-type clusters,tracks',
     #            readerCommand='o2-tpc-file-reader --tpc-track-reader "--infile tpctracks.root" --input-type tracks',
                 configFilePath='json://${O2DPG_ROOT}/MC/config/QC/json/tpc-qc-standard-direct.json')

     ### TRD
     addQCPerTF(taskName='trdDigitsQC',
                needs=[TRDDigitask['name']],
                readerCommand='o2-trd-trap-sim',
                configFilePath='json://${O2DPG_ROOT}/MC/config/QC/json/trd-digits-task.json')

     ### TOF
     addQCPerTF(taskName='tofDigitsQC',
                needs=[getDigiTaskName("TOF")],
                readerCommand='${O2_ROOT}/bin/o2-tof-reco-workflow --input-type digits --output-type none',
                configFilePath='json://${O2DPG_ROOT}/MC/config/QC/json/tofdigits.json',
                objectsFile='tofDigitsQC.root')

     addQCPerTF(taskName='tofft0PIDQC',
                needs=[ITSTPCMATCHtask['name'], TOFRECOtask['name'], FT0RECOtask['name']],
                readerCommand='o2-global-track-cluster-reader --track-types "ITS-TPC,TPC,ITS-TPC-TOF,TPC-TOF" --cluster-types FT0',
                configFilePath='json://${O2DPG_ROOT}/MC/config/QC/json/pidft0tof.json')
     addQCPerTF(taskName='tofPIDQC',
                needs=[ITSTPCMATCHtask['name'], TOFRECOtask['name']],
                readerCommand='o2-global-track-cluster-reader --track-types "ITS-TPC,TPC,ITS-TPC-TOF,TPC-TOF" --cluster-types none',
                configFilePath='json://${O2DPG_ROOT}/MC/config/QC/json/pidtof.json')

     ### EMCAL
     if isActive('EMC'):
        addQCPerTF(taskName='emcDigitsQC',
                   needs=[EMCRECOtask['name']],
                   readerCommand='o2-emcal-cell-reader-workflow --infile emccells.root',
                   configFilePath='json://${O2DPG_ROOT}/MC/config/QC/json/emc-digits-task.json')
     ### FT0
     addQCPerTF(taskName='RecPointsQC',
                   needs=[FT0RECOtask['name']],
                   readerCommand='o2-ft0-recpoints-reader-workflow  --infile o2reco_ft0.root',
                   configFilePath='json://${O2DPG_ROOT}/MC/config/QC/json/ft0-reconstruction-config.json')

     ### GLO + RECO
     addQCPerTF(taskName='vertexQC',
                needs=[PVFINDERtask['name']],
                readerCommand='o2-primary-vertex-reader-workflow',
                configFilePath='json://${O2DPG_ROOT}/MC/config/QC/json/vertexing-qc-direct-mc.json')
     addQCPerTF(taskName='ITSTPCmatchQC',
                needs=[ITSTPCMATCHtask['name']],
                readerCommand='o2-global-track-cluster-reader --track-types "TPC,ITS-TPC"',
                configFilePath='json://${O2DPG_ROOT}/MC/config/QC/json/ITSTPCmatchedTracks_direct_MC.json')
     if isActive('TOF'):
        addQCPerTF(taskName='TOFMatchQC',
                   needs=[TOFTPCMATCHERtask['name']],
                   readerCommand='o2-global-track-cluster-reader --track-types "ITS-TPC-TOF,TPC-TOF,TPC" --cluster-types none',
                   configFilePath='json://${O2DPG_ROOT}/MC/config/QC/json/tofMatchedTracks_ITSTPCTOF_TPCTOF_direct_MC.json')
     if isActive('TOF') and isActive('TRD'):
        addQCPerTF(taskName='TOFMatchWithTRDQC',
                   needs=[TOFTPCMATCHERtask['name']],
                   readerCommand='o2-global-track-cluster-reader --track-types "ITS-TPC-TOF,TPC-TOF,TPC,ITS-TPC-TRD,ITS-TPC-TRD-TOF,TPC-TRD,TPC-TRD-TOF" --cluster-types none',
                   configFilePath='json://${O2DPG_ROOT}/MC/config/QC/json/tofMatchedTracks_AllTypes_direct_MC.json')
     ### ITS
     addQCPerTF(taskName='ITSTrackSimTask',
                needs=[ITSRECOtask['name']],
                readerCommand='o2-global-track-cluster-reader --track-types "ITS" --cluster-types "ITS"',
                configFilePath='json://${O2DPG_ROOT}/MC/config/QC/json/its-mc-tracks-qc.json')

   #secondary vertexer
   svfinder_threads = ' --threads 1 '
   svfinder_cpu = 1
   if COLTYPE == "PbPb" or (doembedding and COLTYPEBKG == "PbPb"):
     svfinder_threads = ' --threads 3 '
     svfinder_cpu = 3
   SVFINDERtask = createTask(name='svfinder_'+str(tf), needs=[PVFINDERtask['name']], tf=tf, cwd=timeframeworkdir, lab=["RECO"], cpu=svfinder_cpu, mem='5000')
   SVFINDERtask['cmd'] = '${O2_ROOT}/bin/o2-secondary-vertexing-workflow '
   SVFINDERtask['cmd'] += getDPL_global_options(bigshm=True) + svfinder_threads + putConfigValuesNew(['svertexer'], {"NameConf.mDirMatLUT" : ".."})
<<<<<<< HEAD
   # Take None as default, we only add more if nothing from anchorConfig
   svfinder_sources = anchorConfig.get("o2-secondary-vertexing-workflow-options",{}).get("vertexing-sources", None)
   if not svfinder_sources:
       svfinder_sources = "ITS,ITS-TPC,TPC-TRD,TPC-TOF,ITS-TPC-TRD,ITS-TPC-TOF"
       if isActive("MID"):
           svfinder_sources += ",MID"
   SVFINDERtask['cmd'] += ' --vertexing-sources ' + svfinder_sources
=======
   SVFINDERtask['cmd'] += ' --vertexing-sources ' + anchorConfig.get("o2-secondary-vertexing-workflow-options",{}).get("vertexing-sources","ITS,ITS-TPC,TPC-TRD,TPC-TOF,ITS-TPC-TRD,ITS-TPC-TOF") + ('',' --combine-source-devices')[args.combine_dpl_devices]
>>>>>>> 9949cc31
   workflow['stages'].append(SVFINDERtask)

  # -----------
  # produce AOD
  # -----------
   # TODO This needs further refinement, sources and dependencies should be constructed dynamically
   aodinfosources = 'ITS,MFT,MCH,TPC,ITS-TPC,MFT-MCH,ITS-TPC-TOF,TPC-TOF,FT0,FDD,CTP,TPC-TRD,ITS-TPC-TRD,EMC'
   aodneeds = [PVFINDERtask['name'], SVFINDERtask['name'], TOFRECOtask['name'],
               FV0RECOtask['name']]
   if isActive('FV0'):
     aodneeds += [ FV0RECOtask['name'] ]
     aodinfosources += ',FV0'
   if isActive('TOF'):
     aodneeds += [ TOFRECOtask['name'] ]
   if isActive('TRD'):
     aodneeds += [ TRDTRACKINGtask2['name'] ]
   if isActive('EMC'):
     aodneeds += [ EMCRECOtask['name'] ]
   if isActive('CPV'):
     aodneeds += [ CPVRECOtask['name'] ]
   if isActive('PHS'):
     aodneeds += [ PHSRECOtask['name'] ]
   if isActive('MID'):
      aodneeds += [ MIDRECOtask['name'] ]
      aodinfosources += ',MID'
   if args.with_ZDC and isActive('ZDC'):
     aodneeds += [ ZDCRECOtask['name'] ]
     aodinfosources += ',ZDC'
   if usebkgcache:
     aodneeds += [ BKG_KINEDOWNLOADER_TASK['name'] ]

   aod_df_id = '{0:03}'.format(tf)

   AODtask = createTask(name='aod_'+str(tf), needs=aodneeds, tf=tf, cwd=timeframeworkdir, lab=["AOD"], mem='4000', cpu='1')
   AODtask['cmd'] = ('','ln -nfs ../bkg_Kine.root . ;')[doembedding]
   AODtask['cmd'] += '[ -f AO2D.root ] && rm AO2D.root; ${O2_ROOT}/bin/o2-aod-producer-workflow --reco-mctracks-only 1 --aod-writer-keep dangling --aod-writer-resfile AO2D'
   # next line needed for meta data writing (otherwise lost)
   AODtask['cmd'] += ' --aod-writer-resmode "UPDATE"'
   AODtask['cmd'] += ' --run-number ' + str(args.run)
   # only in non-anchored runs
   if args.run_anchored == False:
      AODtask['cmd'] += ' --aod-timeframe-id ${ALIEN_PROC_ID}' + aod_df_id
   AODtask['cmd'] += ' ' + getDPL_global_options(bigshm=True)
   AODtask['cmd'] += ' --info-sources ' + anchorConfig.get("o2-aod-producer-workflow-options",{}).get("info-sources",str(aodinfosources))
   AODtask['cmd'] += ' --lpmp-prod-tag ${ALIEN_JDL_LPMPRODUCTIONTAG:-unknown}'
   AODtask['cmd'] += ' --anchor-pass ${ALIEN_JDL_LPMANCHORPASSNAME:-unknown}'
   AODtask['cmd'] += ' --anchor-prod ${ALIEN_JDL_MCANCHOR:-unknown}'
   AODtask['cmd'] += ('',' --combine-source-devices ')[args.combine_dpl_devices]
   if environ.get('O2DPG_AOD_NOTRUNCATE') != None or environ.get('ALIEN_JDL_O2DPG_AOD_NOTRUNCATE') != None:
      AODtask['cmd'] += ' --enable-truncation 0'  # developer option to suppress precision truncation

   workflow['stages'].append(AODtask)

   # AOD merging / combination step (as individual stages) --> for the moment deactivated in favor or more stable global merging
   """
   aodmergerneeds = [ AODtask['name'] ]
   if tf > 1:
      # we can only merge this if the previous timeframe was already merged in order
      # to keep time ordering of BCs intact
      aodmergerneeds += [ 'aodmerge_' + str(tf-1) ]

   AOD_merge_task = createTask(name='aodmerge_'+str(tf), needs = aodmergerneeds, tf=tf, cwd=timeframeworkdir, lab=["AOD"], mem='2000', cpu='1')
   AOD_merge_task['cmd'] = ' root -q -b -l ${O2DPG_ROOT}/UTILS/repairAOD.C\\(\\"AO2D.root\\",\\"AO2D_repaired.root\\"\\); '
   # AOD_merge_task['cmd'] += ' mv AO2D.root AO2D_old.root && mv AO2D_repaired.root AO2D.root ; '
   AOD_merge_task['cmd'] += '[ -f ../AO2D.root ] && mv ../AO2D.root ../AO2D_old.root;'
   AOD_merge_task['cmd'] += ' [ -f input.txt ] && rm input.txt; '
   AOD_merge_task['cmd'] += ' [ -f ../AO2D_old.root ] && echo "../AO2D_old.root" > input.txt;'
   AOD_merge_task['cmd'] += ' echo "./AO2D_repaired.root" >> input.txt;'
   AOD_merge_task['cmd'] += ' o2-aod-merger --output ../AO2D.root;'
   AOD_merge_task['cmd'] += ' rm ../AO2D_old.root || true'
   AOD_merge_task['semaphore'] = 'aodmerge' #<---- this is making sure that only one merge is running at any time
   workflow['stages'].append(AOD_merge_task)
   """

  # cleanup
  # --------
  # On the GRID it may be important to cleanup as soon as possible because disc space
  # is limited (which would restrict the number of timeframes). We offer a timeframe cleanup function
  # taking away digits, clusters and other stuff as soon as possible.
  # TODO: cleanup by labels or task names
   if args.early_tf_cleanup == True:
     TFcleanup = createTask(name='tfcleanup_'+str(tf), needs= [ AOD_merge_task['name'] ], tf=tf, cwd=timeframeworkdir, lab=["CLEANUP"], mem='0', cpu='1')
     TFcleanup['cmd'] = 'rm *digi*.root;'
     TFcleanup['cmd'] += 'rm *cluster*.root'
     workflow['stages'].append(TFcleanup);

# AOD merging as one global final step
aodmergerneeds = ['aod_' + str(tf) for tf in range(1, NTIMEFRAMES + 1)]
AOD_merge_task = createTask(name='aodmerge', needs = aodmergerneeds, lab=["AOD"], mem='2000', cpu='1')
AOD_merge_task['cmd'] = ' [ -f aodmerge_input.txt ] && rm aodmerge_input.txt; '
AOD_merge_task['cmd'] += ' for i in `seq 1 ' + str(NTIMEFRAMES) + '`; do echo "tf${i}/AO2D.root" >> aodmerge_input.txt; done; '
AOD_merge_task['cmd'] += ' o2-aod-merger --input aodmerge_input.txt --output AO2D.root'
workflow['stages'].append(AOD_merge_task)

job_merging = False
if includeFullQC:
  workflow['stages'].extend(include_all_QC_finalization(ntimeframes=NTIMEFRAMES, standalone=False, run=args.run, productionTag=args.productionTag))


if includeAnalysis:
   # include analyses and potentially final QC upload tasks
    add_analysis_tasks(workflow["stages"], needs=[AOD_merge_task["name"]], is_mc=True)
    if QUALITYCONTROL_ROOT:
        add_analysis_qc_upload_tasks(workflow["stages"], args.productionTag, args.run, "passMC")

dump_workflow(workflow["stages"], args.o)

exit (0)<|MERGE_RESOLUTION|>--- conflicted
+++ resolved
@@ -878,12 +878,7 @@
    PVFINDERtask = createTask(name='pvfinder_'+str(tf), needs=pvfinderneeds, tf=tf, cwd=timeframeworkdir, lab=["RECO"], cpu=NWORKERS, mem='4000')
    PVFINDERtask['cmd'] = '${O2_ROOT}/bin/o2-primary-vertexing-workflow ' \
                          + getDPL_global_options() + putConfigValuesNew(['ITSAlpideParam','MFTAlpideParam', 'pvertexer', 'TPCGasParam'], {"NameConf.mDirMatLUT" : ".."})
-<<<<<<< HEAD
-   PVFINDERtask['cmd'] += ' --vertexing-sources ' + pvfinder_sources + ' --vertex-track-matching-sources ' + pvfinder_matching_sources
-=======
-   PVFINDERtask['cmd'] += ' --vertexing-sources ' + anchorConfig.get("o2-primary-vertexing-workflow-options",{}).get("vertexing-sources", "ITS,ITS-TPC,ITS-TPC-TRD,ITS-TPC-TOF") \
-                          + ' --vertex-track-matching-sources ' + anchorConfig.get("o2-primary-vertexing-workflow-options",{}).get("vertex-track-matching-sources","ITS,MFT,TPC,ITS-TPC,MCH,MFT-MCH,TPC-TOF,TPC-TRD,ITS-TPC-TRD,ITS-TPC-TOF") + ('',' --combine-source-devices')[args.combine_dpl_devices]
->>>>>>> 9949cc31
+   PVFINDERtask['cmd'] += ' --vertexing-sources ' + pvfinder_sources + ' --vertex-track-matching-sources ' + pvfinder_matching_sources + ('',' --combine-source-devices')[args.combine_dpl_devices]
    workflow['stages'].append(PVFINDERtask)
 
    if includeFullQC or includeLocalQC:
@@ -997,17 +992,13 @@
    SVFINDERtask = createTask(name='svfinder_'+str(tf), needs=[PVFINDERtask['name']], tf=tf, cwd=timeframeworkdir, lab=["RECO"], cpu=svfinder_cpu, mem='5000')
    SVFINDERtask['cmd'] = '${O2_ROOT}/bin/o2-secondary-vertexing-workflow '
    SVFINDERtask['cmd'] += getDPL_global_options(bigshm=True) + svfinder_threads + putConfigValuesNew(['svertexer'], {"NameConf.mDirMatLUT" : ".."})
-<<<<<<< HEAD
    # Take None as default, we only add more if nothing from anchorConfig
    svfinder_sources = anchorConfig.get("o2-secondary-vertexing-workflow-options",{}).get("vertexing-sources", None)
    if not svfinder_sources:
        svfinder_sources = "ITS,ITS-TPC,TPC-TRD,TPC-TOF,ITS-TPC-TRD,ITS-TPC-TOF"
        if isActive("MID"):
            svfinder_sources += ",MID"
-   SVFINDERtask['cmd'] += ' --vertexing-sources ' + svfinder_sources
-=======
-   SVFINDERtask['cmd'] += ' --vertexing-sources ' + anchorConfig.get("o2-secondary-vertexing-workflow-options",{}).get("vertexing-sources","ITS,ITS-TPC,TPC-TRD,TPC-TOF,ITS-TPC-TRD,ITS-TPC-TOF") + ('',' --combine-source-devices')[args.combine_dpl_devices]
->>>>>>> 9949cc31
+   SVFINDERtask['cmd'] += ' --vertexing-sources ' + svfinder_sources + ('',' --combine-source-devices')[args.combine_dpl_devices]
    workflow['stages'].append(SVFINDERtask)
 
   # -----------
