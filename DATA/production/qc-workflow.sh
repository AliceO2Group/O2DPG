--- conflicted
+++ resolved
@@ -158,16 +158,13 @@
     [[ -z "${QC_JSON_FV0:-}" ]] && QC_JSON_FV0=$O2DPG_ROOT/DATA/production/qc-async/fv0.json
     [[ -z "${QC_JSON_FDD:-}" ]] && QC_JSON_FDD=$O2DPG_ROOT/DATA/production/qc-async/fdd.json
     [[ -z "${QC_JSON_MID:-}" ]] && QC_JSON_MID=$O2DPG_ROOT/DATA/production/qc-async/mid.json
-<<<<<<< HEAD
     [[ -z "${QC_JSON_ZDC:-}" ]] && has_processing_step ZDC_RECO && QC_JSON_ZDC=$O2DPG_ROOT/DATA/production/qc-async/zdc.json
-=======
     if [[ -z "${QC_JSON_EMC:-}" ]]; then
       if [[ "$BEAMTYPE" == "PbPb" ]]; then
         QC_JSON_EMC=$O2DPG_ROOT/DATA/production/qc-async/emc_PbPb.json
       else
         QC_JSON_EMC=$O2DPG_ROOT/DATA/production/qc-async/emc.json
     fi
->>>>>>> 98155be5
     if has_detector_qc MCH && [[ -z "${QC_JSON_MCH:-}" ]]; then
       add_QC_JSON MCH_DIGITS $O2DPG_ROOT/DATA/production/qc-async/mch-digits.json
       if has_processing_step "MCH_RECO"; then
