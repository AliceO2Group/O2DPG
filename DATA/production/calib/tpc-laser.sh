#!/usr/bin/env bash

source common/setenv.sh

source common/getCommonArgs.sh

FILEWORKDIR="/home/wiechula/processData/inputFilesTracking/triggeredLaser"

FILEWORKDIR2="/home/epn/odc/files/"

ARGS_ALL_CONFIG="NameConf.mDirGRP=$FILEWORKDIR;NameConf.mDirGeom=$FILEWORKDIR2;NameConf.mDirCollContext=$FILEWORKDIR;NameConf.mDirMatLUT=$FILEWORKDIR;keyval.input_dir=$FILEWORKDIR;keyval.output_dir=/dev/null"

if [ $NUMAGPUIDS != 0 ]; then
  ARGS_ALL+=" --child-driver 'numactl --membind $NUMAID --cpunodebind $NUMAID'"
fi

if [ $GPUTYPE == "HIP" ]; then
  if [ $NUMAID == 0 ] || [ $NUMAGPUIDS == 0 ]; then
    export TIMESLICEOFFSET=0
  else
    export TIMESLICEOFFSET=$NGPUS
  fi
  GPU_CONFIG_KEY+="GPU_proc.deviceNum=0;"
  GPU_CONFIG+=" --environment ROCR_VISIBLE_DEVICES={timeslice${TIMESLICEOFFSET}}"
  export HSA_NO_SCRATCH_RECLAIM=1
else
  GPU_CONFIG_KEY+="GPU_proc.deviceNum=-2;"
fi

if [ $GPUTYPE != "CPU" ]; then
  GPU_CONFIG_KEY+="GPU_proc.forceMemoryPoolSize=$GPUMEMSIZE;"
  if [ $HOSTMEMSIZE == "0" ]; then
    HOSTMEMSIZE=$(( 1 << 30 ))
  fi
fi
if [ $HOSTMEMSIZE != "0" ]; then
  GPU_CONFIG_KEY+="GPU_proc.forceHostMemoryPoolSize=$HOSTMEMSIZE;"
fi

PROXY_INSPEC="A:TPC/RAWDATA;dd:FLP/DISTSUBTIMEFRAME/0;eos:***/INFORMATION"
CALIB_INSPEC="A:TPC/RAWDATA;dd:FLP/DISTSUBTIMEFRAME/0;eos:***/INFORMATION"

CALIB_CONFIG="TPCCalibPulser.FirstTimeBin=450;TPCCalibPulser.LastTimeBin=550;TPCCalibPulser.NbinsQtot=250;TPCCalibPulser.XminQtot=2;TPCCalibPulser.XmaxQtot=502;TPCCalibPulser.MinimumQtot=8;TPCCalibPulser.MinimumQmax=6;TPCCalibPulser.XminT0=450;TPCCalibPulser.XmaxT0=550;TPCCalibPulser.NbinsT0=400;keyval.output_dir=/dev/null"

CCDB_PATH="http://o2-ccdb.internal"

HOST=localhost

QC_CONFIG="consul-json://alio2-cr1-hv-con01.cern.ch:8500/o2/components/qc/ANY/any/tpc-raw-qcmn"

max_events=300
publish_after=440
min_tracks=0
num_lanes=36

if [[ ! -z ${TPC_CALIB_MAX_EVENTS:-} ]]; then
    max_events=${TPC_CALIB_MAX_EVENTS}
fi
if [[ ! -z ${TPC_CALIB_MIN_TRACKS:-} ]]; then
    min_tracks=${TPC_CALIB_MIN_TRACKS}
fi

if [[ ! -z ${TPC_CALIB_PUBLISH_AFTER:-} ]]; then
    publish_after=${TPC_CALIB_PUBLISH_AFTER}
fi
if [[ ! -z ${TPC_CALIB_LANES_PAD_RAW:-} ]]; then
    num_lanes=${TPC_CALIB_LANES_PAD_RAW}
fi

EXTRA_CONFIG="--calib-type ce --publish-after-tfs ${publish_after} --max-events ${max_events} --lanes ${num_lanes} --check-calib-infos" 

LASER_DECODER_ADD=''

if [[ ! -z ${TPC_LASER_ILBZS:-} ]]; then
    LASER_DECODER_ADD="--pedestal-url /home/wiechula/processData/inputFilesTracking/triggeredLaser/pedestals.openchannels.root --decoder-type 0"
fi

o2-dpl-raw-proxy $ARGS_ALL \
    --dataspec "$PROXY_INSPEC" \
    --readout-proxy "--channel-config 'name=readout-proxy,type=pull,method=connect,address=ipc://@tf-builder-pipe-0,transport=shmem,rateLogging=1'" \
    | o2-tpc-raw-to-digits-workflow $ARGS_ALL  ${LASER_DECODER_ADD}\
    --input-spec "$CALIB_INSPEC"  \
    --configKeyValues "TPCDigitDump.NoiseThreshold=3;TPCDigitDump.LastTimeBin=600;$ARGS_ALL_CONFIG" \
    --pipeline tpc-raw-to-digits-0:20 \
    --remove-duplicates \
    --send-ce-digits \
    | o2-tpc-reco-workflow $ARGS_ALL \
    --input-type digitizer  \
    --output-type "tracks,disable-writer" \
    --disable-mc \
    --pipeline tpc-zsEncoder:20,tpc-tracker:8 \
    $GPU_CONFIG \
    --condition-remap "file:///home/wiechula/processData/inputFilesTracking/triggeredLaser/=GLO/Config/GRPECS;file:///home/wiechula/processData/inputFilesTracking/triggeredLaser/=GLO/Config/GRPMagField" \
    --configKeyValues "${ARGS_ALL_CONFIG};align-geom.mDetectors=none;GPU_global.deviceType=$GPUTYPE;GPU_proc.tpcIncreasedMinClustersPerRow=500000;GPU_proc.ignoreNonFatalGPUErrors=1;$GPU_CONFIG_KEY;GPU_global.tpcTriggeredMode=1" \
    | o2-tpc-laser-track-filter $ARGS_ALL \
    | o2-tpc-calib-laser-tracks  $ARGS_ALL --use-filtered-tracks --only-publish-on-eos --min-tfs=${min_tracks}\
    | o2-tpc-calib-pad-raw ${ARGS_ALL} \
    --configKeyValues ${CALIB_CONFIG} ${EXTRA_CONFIG} \
    | o2-calibration-ccdb-populator-workflow  $ARGS_ALL \
<<<<<<< HEAD
    --ccdb-path ${CCDB_PATH} \
    | o2-qc ${ARGS_ALL} --config ${QC_CONFIG} --local --host ${HOST} \
    | o2-dpl-run ${ARGS_ALL} --dds ${WORKFLOWMODE_FILE}
=======
    --ccdb-path http://o2-ccdb.internal \
    | o2-qc $ARGS_ALL --config $QC_CONFIG --local --host $HOST \
    | o2-dpl-run $ARGS_ALL --dds ${WORKFLOWMODE_FILE} ${GLOBALDPLOPT}

#    --pipeline tpc-tracker:4 \

#    --configKeyValues "align-geom.mDetectors=none;GPU_global.deviceType=$GPUTYPE;GPU_proc.forceMemoryPoolSize=$GPUMEMSIZE;GPU_proc.forceHostMemoryPoolSize=$HOSTMEMSIZE;GPU_proc.deviceNum=0;GPU_proc.tpcIncreasedMinClustersPerRow=500000;GPU_proc.ignoreNonFatalGPUErrors=1;$ARGS_FILES;keyval.output_dir=/dev/null" \
>>>>>>> 75095dd5
<|MERGE_RESOLUTION|>--- conflicted
+++ resolved
@@ -97,16 +97,7 @@
     | o2-tpc-calib-pad-raw ${ARGS_ALL} \
     --configKeyValues ${CALIB_CONFIG} ${EXTRA_CONFIG} \
     | o2-calibration-ccdb-populator-workflow  $ARGS_ALL \
-<<<<<<< HEAD
     --ccdb-path ${CCDB_PATH} \
     | o2-qc ${ARGS_ALL} --config ${QC_CONFIG} --local --host ${HOST} \
-    | o2-dpl-run ${ARGS_ALL} --dds ${WORKFLOWMODE_FILE}
-=======
-    --ccdb-path http://o2-ccdb.internal \
-    | o2-qc $ARGS_ALL --config $QC_CONFIG --local --host $HOST \
-    | o2-dpl-run $ARGS_ALL --dds ${WORKFLOWMODE_FILE} ${GLOBALDPLOPT}
+    | o2-dpl-run ${ARGS_ALL} --dds ${WORKFLOWMODE_FILE} ${GLOBALDPLOPT}
 
-#    --pipeline tpc-tracker:4 \
-
-#    --configKeyValues "align-geom.mDetectors=none;GPU_global.deviceType=$GPUTYPE;GPU_proc.forceMemoryPoolSize=$GPUMEMSIZE;GPU_proc.forceHostMemoryPoolSize=$HOSTMEMSIZE;GPU_proc.deviceNum=0;GPU_proc.tpcIncreasedMinClustersPerRow=500000;GPU_proc.ignoreNonFatalGPUErrors=1;$ARGS_FILES;keyval.output_dir=/dev/null" \
->>>>>>> 75095dd5
