#!/usr/bin/env python3

#
# A script producing a consistent MC->RECO->AOD workflow 
# It aims to handle the different MC possible configurations 
# It just creates a workflow.json txt file, to execute the workflow one must execute right after
#   ${O2DPG_ROOT}/MC/bin/o2_dpg_workflow_runner.py -f workflow.json 
#
# Execution examples:
#  - pp PYTHIA jets, 2 events, triggered on high pT decay photons on all barrel calorimeters acceptance, eCMS 13 TeV
#     ./o2dpg_sim_workflow.py -e TGeant3 -ns 2 -j 8 -tf 1 -mod "--skipModules ZDC" -col pp -eCM 13000 \
#                             -proc "jets" -ptHatBin 3 \
#                             -trigger "external" -ini "\$O2DPG_ROOT/MC/config/PWGGAJE/ini/trigger_decay_gamma_allcalo_TrigPt3_5.ini"
#
#  - pp PYTHIA ccbar events embedded into heavy-ion environment, 2 PYTHIA events into 1 bkg event, beams energy 2.510
#     ./o2dpg_sim_workflow.py -e TGeant3 -nb 1 -ns 2 -j 8 -tf 1 -mod "--skipModules ZDC"  \
#                             -col pp -eA 2.510 -proc "ccbar"  --embedding
# 

import sys
import argparse
from os import environ
from os.path import join, dirname
import json
import array as arr

sys.path.append(join(dirname(__file__), '.', 'o2dpg_workflow_utils'))

from o2dpg_workflow_utils import createTask, dump_workflow

parser = argparse.ArgumentParser(description='Create an ALICE (Run3) MC simulation workflow')

parser.add_argument('-ns',help='number of signal events / timeframe', default=20)
parser.add_argument('-gen',help='generator: pythia8, extgen', default='')
parser.add_argument('-proc',help='process type: dirgamma, jets, ccbar', default='')
parser.add_argument('-trigger',help='event selection: particle, external', default='')
parser.add_argument('-ini',help='generator init parameters file, for example: ${O2DPG_ROOT}/MC/config/PWGHF/ini/GeneratorHF.ini', default='')
parser.add_argument('-confKey',help='generator or trigger configuration key values, for example: GeneratorPythia8.config=pythia8.cfg', default='')

parser.add_argument('-interactionRate',help='Interaction rate, used in digitization', default=-1)
parser.add_argument('-eCM',help='CMS energy', default=-1)
parser.add_argument('-eA',help='Beam A energy', default=6499.) #6369 PbPb, 2.510 pp 5 TeV, 4 pPb
parser.add_argument('-eB',help='Beam B energy', default=-1)
parser.add_argument('-col',help='collision system: pp, PbPb, pPb, Pbp, ..., in case of embedding collision system of signal', default='pp')
parser.add_argument('-field',help='L3 field rounded to kGauss, allowed: values +-2,+-5 and 0; +-5U for uniform field', default='-5')

parser.add_argument('-ptHatBin',help='pT hard bin number', default=-1)
parser.add_argument('-ptHatMin',help='pT hard minimum when no bin requested', default=0)
parser.add_argument('-ptHatMax',help='pT hard maximum when no bin requested', default=-1)
parser.add_argument('-weightPow',help='Flatten pT hard spectrum with power', default=-1)

parser.add_argument('--embedding',action='store_true', help='With embedding into background')
parser.add_argument('-nb',help='number of background events / timeframe', default=20)
parser.add_argument('-genBkg',help='embedding background generator', default='pythia8hi')
parser.add_argument('-iniBkg',help='embedding background generator init parameters file', default='${O2DPG_ROOT}/MC/config/common/ini/basic.ini')
parser.add_argument('-colBkg',help='embedding background collision system', default='PbPb')

parser.add_argument('-e',help='simengine', default='TGeant4')
parser.add_argument('-tf',help='number of timeframes', default=2)
parser.add_argument('-j',help='number of workers (if applicable)', default=8, type=int)
parser.add_argument('-mod',help='Active modules', default='--skipModules ZDC')
parser.add_argument('-seed',help='random seed number', default=0)
parser.add_argument('-o',help='output workflow file', default='workflow.json')
parser.add_argument('--noIPC',help='disable shared memory in DPL')

# arguments for background event caching
parser.add_argument('--upload-bkg-to',help='where to upload background event files (alien path)')
parser.add_argument('--use-bkg-from',help='take background event from given alien path')

# argument for early cleanup
parser.add_argument('--early-tf-cleanup',action='store_true', help='whether to cleanup intermediate artefacts after each timeframe is done')

# power feature (for playing) --> does not appear in help message
#  help='Treat smaller sensors in a single digitization')
parser.add_argument('--combine-smaller-digi', action='store_true', help=argparse.SUPPRESS)
parser.add_argument('--combine-tpc-clusterization', action='store_true', help=argparse.SUPPRESS) #<--- useful for small productions (pp, low interaction rate, small number of events)

# QC related arguments
parser.add_argument('--include-qc', action='store_true', help='a flag to include QC in the workflow')

args = parser.parse_args()
print (args)

# make sure O2DPG + O2 is loaded
O2DPG_ROOT=environ.get('O2DPG_ROOT')
O2_ROOT=environ.get('O2_ROOT')

if O2DPG_ROOT == None: 
   print('Error: This needs O2DPG loaded')
#   exit(1)

if O2_ROOT == None: 
   print('Error: This needs O2 loaded')
#   exit(1)

# ----------- START WORKFLOW CONSTRUCTION ----------------------------- 

NTIMEFRAMES=int(args.tf)
NWORKERS=args.j
MODULES=args.mod #"--skipModules ZDC"
SIMENGINE=args.e
BFIELD=args.field

# add here other possible types

workflow={}
workflow['stages'] = []


def getDPL_global_options(bigshm=False,nosmallrate=False):
   common="-b --run --fairmq-ipc-prefix ${FAIRMQ_IPC_PREFIX:-./} --driver-client-backend ws:// " + ('--rate 1000','')[nosmallrate]
   if args.noIPC!=None:
      return common + " --no-IPC "
   if bigshm:
      return common + " --shm-segment-size ${SHMSIZE:-50000000000} "
   else:
      return common

doembedding=True if args.embedding=='True' or args.embedding==True else False
usebkgcache=args.use_bkg_from!=None
includeQC=True if args.include_qc=='True' or args.include_qc==True else False

if doembedding:
    if not usebkgcache:
        # ---- do background transport task -------
        NBKGEVENTS=args.nb
        GENBKG=args.genBkg
        if GENBKG =='':
           print('o2dpg_sim_workflow: Error! embedding background generator name not provided')
           exit(1)

        INIBKG=args.iniBkg
        BKGtask=createTask(name='bkgsim', lab=["GEANT"], cpu=NWORKERS)
        BKGtask['cmd']='o2-sim -e ' + SIMENGINE + ' -j ' + str(NWORKERS) + ' -n ' + str(NBKGEVENTS)              \
                     + ' -g  '      + str(GENBKG) + ' '  + str(MODULES)  + ' -o bkg --configFile ' + str(INIBKG) \
                     + ' --field '  + str(BFIELD)
        workflow['stages'].append(BKGtask)

        # check if we should upload background event
        if args.upload_bkg_to!=None:
            BKGuploadtask=createTask(name='bkgupload', needs=[BKGtask['name']], cpu='0')
            BKGuploadtask['cmd']='alien.py mkdir ' + args.upload_bkg_to + ';'
            BKGuploadtask['cmd']+='alien.py cp -f bkg* ' + args.upload_bkg_to + ';'
            workflow['stages'].append(BKGuploadtask)

    else:
        # here we are reusing existing background events from ALIEN

        # when using background caches, we have multiple smaller tasks
        # this split makes sense as they are needed at different stages
        # 1: --> download bkg_MCHeader.root + grp + geometry
        # 2: --> download bkg_Hit files (individually)
        # 3: --> download bkg_Kinematics
        # (A problem with individual copying might be higher error probability but
        #  we can introduce a "retry" feature in the copy process)

        # Step 1: header and link files
        BKG_HEADER_task=createTask(name='bkgdownloadheader', cpu='0', lab=['BKGCACHE'])
        BKG_HEADER_task['cmd']='alien.py cp ' + args.use_bkg_from + 'bkg_MCHeader.root .'
        BKG_HEADER_task['cmd']=BKG_HEADER_task['cmd'] + ';alien.py cp ' + args.use_bkg_from + 'bkg_geometry.root .'
        BKG_HEADER_task['cmd']=BKG_HEADER_task['cmd'] + ';alien.py cp ' + args.use_bkg_from + 'bkg_grp.root .'
        workflow['stages'].append(BKG_HEADER_task)

# a list of smaller sensors (used to construct digitization tasks in a parametrized way)
smallsensorlist = [ "ITS", "TOF", "FT0", "FV0", "FDD", "MCH", "MID", "MFT", "HMP", "EMC", "PHS", "CPV" ]

BKG_HITDOWNLOADER_TASKS={}
for det in [ 'TPC', 'TRD' ] + smallsensorlist:
   if usebkgcache:
      BKG_HITDOWNLOADER_TASKS[det] = createTask(str(det) + 'hitdownload', cpu='0', lab=['BKGCACHE'])
      BKG_HITDOWNLOADER_TASKS[det]['cmd'] = 'alien.py cp ' + args.use_bkg_from + 'bkg_Hits' + str(det) + '.root .'
      workflow['stages'].append(BKG_HITDOWNLOADER_TASKS[det])
   else:
      BKG_HITDOWNLOADER_TASKS[det] = None

if usebkgcache:
   BKG_KINEDOWNLOADER_TASK = createTask(name='bkgkinedownload', cpu='0', lab=['BKGCACHE'])
   BKG_KINEDOWNLOADER_TASK['cmd'] = 'alien.py cp ' + args.use_bkg_from + 'bkg_Kine.root .'
   workflow['stages'].append(BKG_KINEDOWNLOADER_TASK)

# loop over timeframes
for tf in range(1, NTIMEFRAMES + 1):
   timeframeworkdir='tf'+str(tf)

   # ----  transport task -------
   # function encapsulating the signal sim part
   # first argument is timeframe id
   RNDSEED=args.seed    # 0 means random seed !
   ECMS=float(args.eCM)
   EBEAMA=float(args.eA)
   EBEAMB=float(args.eB)
   NSIGEVENTS=args.ns
   GENERATOR=args.gen
   if GENERATOR =='':
      print('o2dpg_sim_workflow: Error! generator name not provided')
      exit(1)

   INIFILE=''
   if args.ini!= '':
      INIFILE=' --configFile ' + args.ini
   CONFKEY=''
   if args.confKey!= '':
      CONFKEY=' --configKeyValues ' + args.confKey
   PROCESS=args.proc
   TRIGGER=''
   if args.trigger != '':
      TRIGGER=' -t ' + args.trigger

   ## Pt Hat productions
   WEIGHTPOW=int(args.weightPow)
   PTHATMIN=int(args.ptHatMin)  
   PTHATMAX=int(args.ptHatMax) 

   # Recover PTHATMIN and PTHATMAX from pre-defined array depending bin number PTHATBIN
   # I think these arrays can be removed and rely on scripts where the arrays are hardcoded
   # it depends how this will be handled on grid execution
   # like in run/PWGGAJE/run_decaygammajets.sh run/PWGGAJE/run_jets.sh, run/PWGGAJE/run_dirgamma.sh
   # Also, if flat pT hard weigthing become standard this will become obsolete. Let's keep it for the moment.
   PTHATBIN=int(args.ptHatBin)

   # I would move next lines to a external script, not sure how to do it (GCB)
   if PTHATBIN > -1:
           # gamma-jet 
      if   PROCESS == 'dirgamma': 
           low_edge = arr.array('l', [5,  11, 21, 36, 57, 84])
           hig_edge = arr.array('l', [11, 21, 36, 57, 84, -1])
           PTHATMIN=low_edge[PTHATBIN]
           PTHATMAX=hig_edge[PTHATBIN]
           # jet-jet
      elif PROCESS == 'jets': 
          # Biased jet-jet
          # Define the pt hat bin arrays and set bin depending threshold
           if   "TrigPt3_5" in INIFILE:
                low_edge = arr.array('l', [5, 7,  9, 12, 16, 21])
                hig_edge = arr.array('l', [7, 9, 12, 16, 21, -1])
                PTHATMIN=low_edge[PTHATBIN]
                PTHATMAX=hig_edge[PTHATBIN]
           elif  "TrigPt7" in INIFILE:
                low_edge = arr.array('l', [ 8, 10, 14, 19, 26, 35, 48, 66])
                hig_edge = arr.array('l', [10, 14, 19, 26, 35, 48, 66, -1])
                PTHATMIN=low_edge[PTHATBIN]
                PTHATMAX=hig_edge[PTHATBIN]
           #unbiased
           else:
                low_edge = arr.array('l', [ 0, 5, 7,  9, 12, 16, 21, 28, 36, 45, 57, 70, 85,  99, 115, 132, 150, 169, 190, 212, 235])
                hig_edge = arr.array('l', [ 5, 7, 9, 12, 16, 21, 28, 36, 45, 57, 70, 85, 99, 115, 132, 150, 169, 190, 212, 235,  -1])
                PTHATMIN=low_edge[PTHATBIN]
                PTHATMAX=hig_edge[PTHATBIN]
      else:
           low_edge = arr.array('l', [ 0, 5, 7,  9, 12, 16, 21, 28, 36, 45, 57, 70, 85,  99, 115, 132, 150, 169, 190, 212, 235])
           hig_edge = arr.array('l', [ 5, 7, 9, 12, 16, 21, 28, 36, 45, 57, 70, 85, 99, 115, 132, 150, 169, 190, 212, 235,  -1])
           PTHATMIN=low_edge[PTHATBIN]
           PTHATMAX=hig_edge[PTHATBIN]
           
   # translate here collision type to PDG
   COLTYPE=args.col

   if COLTYPE == 'pp':
      PDGA=2212 # proton
      PDGB=2212 # proton

   if COLTYPE == 'PbPb':
      PDGA=1000822080 # Pb
      PDGB=1000822080 # Pb
      if ECMS < 0:    # assign 5.02 TeV to Pb-Pb
         print('o2dpg_sim_workflow: Set CM Energy to PbPb case 5.02 TeV')
         ECMS=5020.0

   if COLTYPE == 'pPb':
      PDGA=2212       # proton
      PDGB=1000822080 # Pb

   if COLTYPE == 'Pbp':
      PDGA=1000822080 # Pb
      PDGB=2212       # proton

   # If not set previously, set beam energy B equal to A
   if EBEAMB < 0 and ECMS < 0:
      EBEAMB=EBEAMA
      print('o2dpg_sim_workflow: Set beam energy same in A and B beams')
      if COLTYPE=="pPb" or COLTYPE=="Pbp":
         print('o2dpg_sim_workflow: Careful! both beam energies are the same')

   if ECMS > 0:
      if COLTYPE=="pPb" or COLTYPE=="Pbp":
         print('o2dpg_sim_workflow: Careful! ECM set for pPb/Pbp collisions!')

   if ECMS < 0 and EBEAMA < 0 and EBEAMB < 0:
      print('o2dpg_sim_workflow: Error! CM or Beam Energy not set!!!')
      exit(1)

   # produce the signal configuration
   SGN_CONFIG_task=createTask(name='gensgnconf_'+str(tf), tf=tf, cwd=timeframeworkdir)
   SGN_CONFIG_task['cmd'] = 'echo "placeholder / dummy task"'
   if GENERATOR == 'pythia8' and PROCESS!='':
      SGN_CONFIG_task['cmd'] = '${O2DPG_ROOT}/MC/config/common/pythia8/utils/mkpy8cfg.py \
                                --output=pythia8.cfg                                     \
	                        --seed='+str(RNDSEED)+'                                  \
	                        --idA='+str(PDGA)+'                                      \
	                        --idB='+str(PDGB)+'                                      \
	                        --eCM='+str(ECMS)+'                                      \
	                        --process='+str(PROCESS)+'                               \
	                        --ptHatMin=' + str(PTHATMIN) + '                         \
	                        --ptHatMax=' + str(PTHATMAX)
      if WEIGHTPOW   > -1:
            SGN_CONFIG_task['cmd'] = SGN_CONFIG_task['cmd'] + ' --weightPow=' + str(WEIGHTPOW)
      # if we configure pythia8 here --> we also need to adjust the configuration
      # TODO: we need a proper config container/manager so as to combine these local configs with external configs etc.
      CONFKEY='--configKeyValues "GeneratorPythia8.config=pythia8.cfg"'

   # elif GENERATOR == 'extgen': what do we do if generator is not pythia8?
       # NOTE: Generator setup might be handled in a different file or different files (one per
       # possible generator)

   #if CONFKEY=='':
   #   print('o2dpg_sim_workflow: Error! configuration file not provided')
   #   exit(1)

   workflow['stages'].append(SGN_CONFIG_task)

   # -----------------
   # transport signals
   # -----------------
   signalprefix='sgn_' + str(tf)
   signalneeds=[ SGN_CONFIG_task['name'] ]
   embeddinto= "--embedIntoFile ../bkg_MCHeader.root" if doembedding else ""
   if doembedding:
       if not usebkgcache:
            signalneeds = signalneeds + [ BKGtask['name'] ]
       else:
            signalneeds = signalneeds + [ BKG_HEADER_task['name'] ]
   SGNtask=createTask(name='sgnsim_'+str(tf), needs=signalneeds, tf=tf, cwd='tf'+str(tf), lab=["GEANT"], relative_cpu=5/8, mem='2000')
   SGNtask['cmd']='o2-sim -e '  + str(SIMENGINE) + ' '    + str(MODULES)  + ' -n ' + str(NSIGEVENTS)  \
                  + ' --field ' + str(BFIELD)    + ' -j ' + str(NWORKERS) + ' -g ' + str(GENERATOR)   \
                  + ' '         + str(TRIGGER)   + ' '    + str(CONFKEY)  + ' '    + str(INIFILE)     \
                  + ' -o '      + signalprefix   + ' '    + embeddinto
   workflow['stages'].append(SGNtask)

   # some tasks further below still want geometry + grp in fixed names, so we provide it here
   # Alternatively, since we have timeframe isolation, we could just work with standard o2sim_ files
   # We need to be careful here and distinguish between embedding and non-embedding cases
   # (otherwise it can confuse itstpcmatching, see O2-2026). This is because only one of the GRPs is updated during digitization.
   if doembedding:
      LinkGRPFileTask=createTask(name='linkGRP_'+str(tf), needs=[BKG_HEADER_task['name'] if usebkgcache else BKGtask['name'] ], tf=tf, cwd=timeframeworkdir, cpu='0',mem='0')
      LinkGRPFileTask['cmd']='''
                             ln -nsf ../bkg_grp.root o2sim_grp.root;
                             ln -nsf ../bkg_geometry.root o2sim_geometry.root;
                             ln -nsf ../bkg_geometry.root bkg_geometry.root;
                             ln -nsf ../bkg_MCHeader.root bkg_MCHeader.root;
                             ln -nsf ../bkg_grp.root bkg_grp.root
                             '''
   else:
      LinkGRPFileTask=createTask(name='linkGRP_'+str(tf), needs=[SGNtask['name']], tf=tf, cwd=timeframeworkdir, cpu='0', mem='0')
      LinkGRPFileTask['cmd']='ln -nsf ' + signalprefix + '_grp.root o2sim_grp.root ; ln -nsf ' + signalprefix + '_geometry.root o2sim_geometry.root'
   workflow['stages'].append(LinkGRPFileTask)

   # ------------------
   # digitization steps
   # ------------------
   CONTEXTFILE='collisioncontext.root'
 
   # Determine interation rate
   # it should be taken from CDB, meanwhile some default values
   INTRATE=int(args.interactionRate)

   # in case of embedding take intended bkg collision type not the signal
   COLTYPEIR=COLTYPE
   if doembedding:
      COLTYPEIR=args.colBkg

   if INTRATE < 0:
      if   COLTYPEIR=="PbPb":
         INTRATE=50000 #Hz
      elif COLTYPEIR=="pp":
         INTRATE=400000 #Hz
      else: #pPb?
         INTRATE=200000 #Hz ???

   simsoption=' --sims ' + ('bkg,'+signalprefix if doembedding else signalprefix)

   # This task creates the basic setup for all digitizers! all digitization configKeyValues need to be given here
   ContextTask=createTask(name='digicontext_'+str(tf), needs=[SGNtask['name'], LinkGRPFileTask['name']], tf=tf,
                          cwd=timeframeworkdir, lab=["DIGI"], cpu='1')
   ContextTask['cmd'] = 'o2-sim-digitizer-workflow --only-context --interactionRate ' + str(INTRATE) + ' ' + getDPL_global_options() + ' -n ' + str(args.ns) + simsoption
   workflow['stages'].append(ContextTask)

   tpcdigineeds=[ContextTask['name'], LinkGRPFileTask['name']]
   if usebkgcache:
      tpcdigineeds += [ BKG_HITDOWNLOADER_TASKS['TPC']['name'] ]

   TPCDigitask=createTask(name='tpcdigi_'+str(tf), needs=tpcdigineeds,
                          tf=tf, cwd=timeframeworkdir, lab=["DIGI"], cpu=NWORKERS, mem='9000')
   TPCDigitask['cmd'] = ('','ln -nfs ../bkg_HitsTPC.root . ;')[doembedding]
   TPCDigitask['cmd'] += 'o2-sim-digitizer-workflow ' + getDPL_global_options() + ' -n ' + str(args.ns) + simsoption + ' --onlyDet TPC --interactionRate ' + str(INTRATE) + '  --tpc-lanes ' + str(NWORKERS) + ' --incontext ' + str(CONTEXTFILE) + ' --tpc-chunked-writer --disable-write-ini'
   workflow['stages'].append(TPCDigitask)

   trddigineeds = [ContextTask['name']]
   if usebkgcache:
      trddigineeds += [ BKG_HITDOWNLOADER_TASKS['TRD']['name'] ]
   TRDDigitask=createTask(name='trddigi_'+str(tf), needs=trddigineeds,
                          tf=tf, cwd=timeframeworkdir, lab=["DIGI"], cpu=NWORKERS, mem='8000')
   TRDDigitask['cmd'] = ('','ln -nfs ../bkg_HitsTRD.root . ;')[doembedding]
   TRDDigitask['cmd'] += 'o2-sim-digitizer-workflow ' + getDPL_global_options() + ' -n ' + str(args.ns) + simsoption + ' --onlyDet TRD --interactionRate ' + str(INTRATE) + '  --configKeyValues \"TRDSimParams.digithreads=' + str(NWORKERS) + '\" --incontext ' + str(CONTEXTFILE) + ' --disable-write-ini'
   workflow['stages'].append(TRDDigitask)

   # these are digitizers which are single threaded
   def createRestDigiTask(name, det='ALLSMALLER'):
      tneeds = needs=[ContextTask['name']]
      if det=='ALLSMALLER':
         if usebkgcache:
            for d in smallsensorlist:
               tneeds += [ BKG_HITDOWNLOADER_TASKS[d]['name'] ]
         t = createTask(name=name, needs=tneeds,
                     tf=tf, cwd=timeframeworkdir, lab=["DIGI","SMALLDIGI"], cpu=NWORKERS)
         t['cmd'] = ('','ln -nfs ../bkg_Hits*.root . ;')[doembedding]
         t['cmd'] += 'o2-sim-digitizer-workflow ' + getDPL_global_options(nosmallrate=True) + ' -n ' + str(args.ns) + simsoption + ' --skipDet TPC,TRD --interactionRate ' + str(INTRATE) + '  --incontext ' + str(CONTEXTFILE) + ' --disable-write-ini'
         workflow['stages'].append(t)
         return t

      else:
         if usebkgcache:
            tneeds += [ BKG_HITDOWNLOADER_TASKS[det]['name'] ]
         t = createTask(name=name, needs=tneeds,
                     tf=tf, cwd=timeframeworkdir, lab=["DIGI","SMALLDIGI"], cpu='1')
         t['cmd'] = ('','ln -nfs ../bkg_Hits' + str(det) + '.root . ;')[doembedding]
         t['cmd'] += 'o2-sim-digitizer-workflow ' + getDPL_global_options() + ' -n ' + str(args.ns) + simsoption + ' --onlyDet ' + str(det) + ' --interactionRate ' + str(INTRATE) + '  --incontext ' + str(CONTEXTFILE) + ' --disable-write-ini'
         workflow['stages'].append(t)
         return t

   det_to_digitask={}

   if args.combine_smaller_digi==True:
      det_to_digitask['ALLSMALLER']=createRestDigiTask("restdigi_"+str(tf))

   for det in smallsensorlist:
      name=str(det).lower() + "digi_" + str(tf)
      t = det_to_digitask['ALLSMALLER'] if args.combine_smaller_digi==True else createRestDigiTask(name, det)
      det_to_digitask[det]=t

   # -----------
   # reco
   # -----------
   tpcreconeeds=[]
   if not args.combine_tpc_clusterization:
     # TODO: check value for MaxTimeBin; A large value had to be set tmp in order to avoid crashes based on "exceeding timeframe limit"
     # We treat TPC clusterization in multiple (sector) steps in order to stay within the memory limit
     # We seem to be needing to ask for 2 sectors at least, otherwise there is a problem with the branch naming.
     tpcclustertasks=[]
     for s in range(0,35,2):
       taskname = 'tpcclusterpart' + str((int)(s/2)) + '_' + str(tf)
       tpcclustertasks.append(taskname)
       tpcclussect = createTask(name=taskname, needs=[TPCDigitask['name']], tf=tf, cwd=timeframeworkdir, lab=["RECO"], cpu='1', mem='2000')
       tpcclussect['cmd'] = 'o2-tpc-chunkeddigit-merger --tpc-sectors ' + str(s)+','+str(s+1) + ' --rate 1000 --tpc-lanes ' + str(NWORKERS)
       tpcclussect['cmd'] += ' | o2-tpc-reco-workflow ' + getDPL_global_options() + ' --input-type digitizer --output-type clusters,send-clusters-per-sector --outfile tpc-native-clusters-part' + str((int)(s/2)) + '.root --tpc-sectors ' + str(s)+','+str(s+1) + ' --configKeyValues "GPU_global.continuousMaxTimeBin=100000;GPU_proc.ompThreads=1"'
       tpcclussect['env'] = { "OMP_NUM_THREADS" : "1" }   # we disable OpenMP since running in scalar mode anyway
       workflow['stages'].append(tpcclussect)

     TPCCLUSMERGEtask=createTask(name='tpcclustermerge_'+str(tf), needs=tpcclustertasks, tf=tf, cwd=timeframeworkdir, lab=["RECO"], cpu='1')
     TPCCLUSMERGEtask['cmd']='o2-commonutils-treemergertool -i tpc-native-clusters-part*.root -o tpc-native-clusters.root -t tpcrec' #--asfriend preferable but does not work
     workflow['stages'].append(TPCCLUSMERGEtask)
     tpcreconeeds.append(TPCCLUSMERGEtask['name'])
   else:
     tpcclus = createTask(name='tpccluster_' + str(tf), needs=[TPCDigitask['name']], tf=tf, cwd=timeframeworkdir, lab=["RECO"], cpu=NWORKERS, mem='2000')
     tpcclus['cmd'] = 'o2-tpc-chunkeddigit-merger --rate 1000 --tpc-lanes ' + str(NWORKERS)
     tpcclus['cmd'] += ' | o2-tpc-reco-workflow ' + getDPL_global_options() + ' --input-type digitizer --output-type clusters,send-clusters-per-sector --configKeyValues "GPU_global.continuousMaxTimeBin=100000;GPU_proc.ompThreads=1"'
     workflow['stages'].append(tpcclus)
     tpcreconeeds.append(tpcclus['name'])

   TPCRECOtask=createTask(name='tpcreco_'+str(tf), needs=tpcreconeeds, tf=tf, cwd=timeframeworkdir, lab=["RECO"], relative_cpu=3/8, mem='16000')
   TPCRECOtask['cmd'] = 'o2-tpc-reco-workflow ' + getDPL_global_options(bigshm=True, nosmallrate=False) + ' --input-type clusters --output-type tracks,send-clusters-per-sector --configKeyValues "GPU_global.continuousMaxTimeBin=100000;GPU_proc.ompThreads='+str(NWORKERS)+'"'
   workflow['stages'].append(TPCRECOtask)

   ITSRECOtask=createTask(name='itsreco_'+str(tf), needs=[det_to_digitask["ITS"]['name']], tf=tf, cwd=timeframeworkdir, lab=["RECO"], cpu='1', mem='2000')
   ITSRECOtask['cmd'] = 'o2-its-reco-workflow --trackerCA --tracking-mode async ' + getDPL_global_options()
   workflow['stages'].append(ITSRECOtask)

   FT0RECOtask=createTask(name='ft0reco_'+str(tf), needs=[det_to_digitask["FT0"]['name']], tf=tf, cwd=timeframeworkdir, lab=["RECO"], mem='1000')
   FT0RECOtask['cmd'] = 'o2-ft0-reco-workflow ' + getDPL_global_options()
   workflow['stages'].append(FT0RECOtask)

   ITSTPCMATCHtask=createTask(name='itstpcMatch_'+str(tf), needs=[TPCRECOtask['name'], ITSRECOtask['name']], tf=tf, cwd=timeframeworkdir, lab=["RECO"], mem='8000', relative_cpu=3/8)
   ITSTPCMATCHtask['cmd']= 'o2-tpcits-match-workflow ' + getDPL_global_options(bigshm=True, nosmallrate=False) + ' --tpc-track-reader \"tpctracks.root\" --tpc-native-cluster-reader \"--infile tpc-native-clusters.root\"'
   workflow['stages'].append(ITSTPCMATCHtask)

   TRDTRACKINGtask = createTask(name='trdreco_'+str(tf), needs=[TRDDigitask['name'], ITSTPCMATCHtask['name'], TPCRECOtask['name'], ITSRECOtask['name']], tf=tf, cwd=timeframeworkdir, lab=["RECO"], cpu='1', mem='2000')
   TRDTRACKINGtask['cmd'] = 'o2-trd-tracklet-transformer ' + getDPL_global_options()
   TRDTRACKINGtask['cmd'] += ' | o2-trd-global-tracking ' + getDPL_global_options() + ' --disable-mc' # TRD tracker cannot handle MC labels yet
   workflow['stages'].append(TRDTRACKINGtask)

   TOFRECOtask = createTask(name='tofmatch_'+str(tf), needs=[ITSTPCMATCHtask['name'], det_to_digitask["TOF"]['name']], tf=tf, cwd=timeframeworkdir, lab=["RECO"], mem='1500')
   TOFRECOtask['cmd'] = 'o2-tof-reco-workflow ' + getDPL_global_options(nosmallrate=False)
   workflow['stages'].append(TOFRECOtask)

   TOFTPCMATCHERtask = createTask(name='toftpcmatch_'+str(tf), needs=[TOFRECOtask['name'], TPCRECOtask['name']], tf=tf, cwd=timeframeworkdir, lab=["RECO"], mem='1000')
   TOFTPCMATCHERtask['cmd'] = 'o2-tof-matcher-workflow ' + getDPL_global_options()
   workflow['stages'].append(TOFTPCMATCHERtask)

   MFTRECOtask = createTask(name='mftreco_'+str(tf), needs=[det_to_digitask["MFT"]['name']], tf=tf, cwd=timeframeworkdir, lab=["RECO"], mem='1500')
   MFTRECOtask['cmd'] = 'o2-mft-reco-workflow ' + getDPL_global_options(nosmallrate=False)
   workflow['stages'].append(MFTRECOtask)

   pvfinderneeds = [ITSTPCMATCHtask['name'], FT0RECOtask['name'], TOFTPCMATCHERtask['name'], MFTRECOtask['name'], TRDTRACKINGtask['name']]
   PVFINDERtask = createTask(name='pvfinder_'+str(tf), needs=pvfinderneeds, tf=tf, cwd=timeframeworkdir, lab=["RECO"], cpu=NWORKERS, mem='4000')
   PVFINDERtask['cmd'] = 'o2-primary-vertexing-workflow ' + getDPL_global_options(nosmallrate=False)
   # PVFINDERtask['cmd'] += ' --vertexing-sources "ITS,ITS-TPC,ITS-TPC-TOF" --vetex-track-matching-sources "ITS,ITS-TPC,ITS-TPC-TOF"'
   workflow['stages'].append(PVFINDERtask)
<<<<<<< HEAD

   if includeQC:

     ### ITS
     # fixme: not working yet, ITS will prepare a way to read clusters and tracks. Also ITSDictionary will be needed. 
     # ITSClustersTracksQCneeds = [ITSRECOtask['name']] 
     # ITSClustersTracksQCtask = createTask(name='itsClustersTracksQC_'+str(tf), needs=ITSClustersTracksQCneeds, tf=tf, cwd=timeframeworkdir, lab=["QC"], cpu=1, mem='2000')
     # ITSClustersTracksQCtask['cmd'] = 'o2-missing-reader | o2-qc --config json://${O2DPG_ROOT}/MC/config/QC/json/its-clusters-tracks-qc.json ' + getDPL_global_options(nosmallrate=False)
     # workflow['stages'].append(ITSClustersTracksQCtask)

     ### MFT
     # fixme: there is a bug in Check which causes a segfault, uncomment when the fix is merged
     # MFTDigitsQCneeds = [det_to_digitask["MFT"]['name']]
     # MFTDigitsQCtask = createTask(name='mftDigitsQC_'+str(tf), needs=MFTDigitsQCneeds, tf=tf, cwd=timeframeworkdir, lab=["QC"], cpu=1, mem='2000')
     # MFTDigitsQCtask['cmd'] = 'o2-qc-mft-digits-root-file-reader --mft-digit-infile=mftdigits.root | o2-qc --config json://${O2DPG_ROOT}/MC/config/QC/json/qc-mft-digit.json ' + getDPL_global_options(nosmallrate=False)
     # workflow['stages'].append(MFTDigitsQCtask)

     MFTClustersQCneeds = [MFTRECOtask['name']]
     MFTClustersQCtask = createTask(name='mftClustersQC_'+str(tf), needs=MFTClustersQCneeds, tf=tf, cwd=timeframeworkdir, lab=["QC"], cpu=1, mem='2000')
     MFTClustersQCtask['cmd'] = 'o2-qc-mft-clusters-root-file-reader --mft-cluster-infile=mftclusters.root | o2-qc --config json://${O2DPG_ROOT}/MC/config/QC/json/qc-mft-cluster.json ' + getDPL_global_options(nosmallrate=False)
     workflow['stages'].append(MFTClustersQCtask)

     MFTTracksQCneeds = [MFTRECOtask['name']]
     MFTTracksQCtask = createTask(name='mftTracksQC_'+str(tf), needs=MFTTracksQCneeds, tf=tf, cwd=timeframeworkdir, lab=["QC"], cpu=1, mem='2000')
     MFTTracksQCtask['cmd'] = 'o2-qc-mft-tracks-root-file-reader --mft-track-infile=mfttracks.root | o2-qc --config json://${O2DPG_ROOT}/MC/config/QC/json/qc-mft-track.json ' + getDPL_global_options(nosmallrate=False)
     workflow['stages'].append(MFTTracksQCtask)

     ### TPC
     TPCTrackingQCneeds = [TPCRECOtask['name']]
     TPCTrackingQCtask = createTask(name='tpcTrackingQC_'+str(tf), needs=TPCTrackingQCneeds, tf=tf, cwd=timeframeworkdir, lab=["QC"], cpu=2, mem='2000')
     TPCTrackingQCtask['cmd'] = 'o2-tpc-track-reader | o2-tpc-reco-workflow --input-type clusters --infile tpc-native-clusters.root --output-type disable-writer | o2-qc --config json://${O2DPG_ROOT}/MC/config/QC/json/tpc-qc-tracking-direct.json ' + getDPL_global_options(nosmallrate=False)
     workflow['stages'].append(TPCTrackingQCtask)

     ### TRD
     TRDDigitsQCneeds = [TRDDigitask['name']]
     TRDDigitsQCtask = createTask(name='trdDigitsQC_'+str(tf), needs=TRDDigitsQCneeds, tf=tf, cwd=timeframeworkdir, lab=["QC"], cpu=1, mem='2000')
     TRDDigitsQCtask['cmd'] = 'o2-trd-trap-sim | o2-qc --config json://${O2DPG_ROOT}/MC/config/QC/json/trd-digits-task.json ' + getDPL_global_options(nosmallrate=False)
     workflow['stages'].append(TRDDigitsQCtask)

     ### RECO
     vertexQCneeds = [PVFINDERtask['name']]
     vertexQCtask = createTask(name='vertexQC_'+str(tf), needs=vertexQCneeds, tf=tf, cwd=timeframeworkdir, lab=["QC"], cpu=1, mem='2000')
     vertexQCtask['cmd'] = 'o2-primary-vertex-reader-workflow | o2-qc --config json://${O2DPG_ROOT}/MC/config/QC/json/vertexing-qc-direct-mc.json ' + getDPL_global_options(nosmallrate=False)
     workflow['stages'].append(vertexQCtask)

     
=======
 
   #secondary vertexer
   SVFINDERtask = createTask(name='svfinder_'+str(tf), needs=[PVFINDERtask['name']], tf=tf, cwd=timeframeworkdir, lab=["RECO"], cpu=1, mem='2000')
   SVFINDERtask['cmd'] = 'o2-secondary-vertexing-workflow ' + getDPL_global_options(nosmallrate=False)
   workflow['stages'].append(SVFINDERtask)
>>>>>>> f07de84e

  # -----------
  # produce AOD
  # -----------
   aodneeds = [PVFINDERtask['name'], SVFINDERtask['name'], TOFRECOtask['name'], TRDTRACKINGtask['name']]
   if usebkgcache:
     aodneeds += [ BKG_KINEDOWNLOADER_TASK['name'] ]

   aod_df_id = '{0:03}'.format(tf)

   AODtask = createTask(name='aod_'+str(tf), needs=aodneeds, tf=tf, cwd=timeframeworkdir, lab=["AOD"], mem='4000', cpu='1')
   AODtask['cmd'] = ('','ln -nfs ../bkg_Kine.root . ;')[doembedding]
   AODtask['cmd'] += 'o2-aod-producer-workflow --reco-mctracks-only 1 --aod-writer-keep dangling --aod-writer-resfile AO2D'
   AODtask['cmd'] += ' --aod-timeframe-id ${ALIEN_PROC_ID}' + aod_df_id + ' ' + getDPL_global_options(bigshm=True)
   workflow['stages'].append(AODtask)

   # AOD merging / combination step
   AOD_merge_task = createTask(name='aodmerge_'+str(tf), needs= [ AODtask['name'] ], tf=tf, cwd=timeframeworkdir, lab=["AOD"], mem='2000', cpu='1')
   AOD_merge_task['cmd'] = '[ -f ../AO2D.root ] && mv ../AO2D.root ../AO2D_old.root;'
   AOD_merge_task['cmd'] += ' echo "./AO2D.root" > input.txt;'
   AOD_merge_task['cmd'] += ' [ -f ../AO2D_old.root ] && echo "../AO2D_old.root" >> input.txt;'
   AOD_merge_task['cmd'] += ' o2-aod-merger --output ../AO2D.root;'
   AOD_merge_task['cmd'] += ' rm ../AO2D_old.root || true'
   AOD_merge_task['semaphore'] = 'aodmerge' #<---- this is making sure that only one merge is running at any time
   workflow['stages'].append(AOD_merge_task)

  # cleanup
  # --------
  # On the GRID it may be important to cleanup as soon as possible because disc space
  # is limited (which would restrict the number of timeframes). We offer a timeframe cleanup function
  # taking away digits, clusters and other stuff as soon as possible.
  # TODO: cleanup by labels or task names
   if args.early_tf_cleanup == True:
     TFcleanup = createTask(name='tfcleanup_'+str(tf), needs= [ AOD_merge_task['name'] ], tf=tf, cwd=timeframeworkdir, lab=["CLEANUP"], mem='0', cpu='1')
     TFcleanup['cmd'] = 'rm *digi*.root;'
     TFcleanup['cmd'] += 'rm *cluster*.root'
     workflow['stages'].append(TFcleanup);


dump_workflow(workflow["stages"], args.o)

exit (0)<|MERGE_RESOLUTION|>--- conflicted
+++ resolved
@@ -504,7 +504,6 @@
    PVFINDERtask['cmd'] = 'o2-primary-vertexing-workflow ' + getDPL_global_options(nosmallrate=False)
    # PVFINDERtask['cmd'] += ' --vertexing-sources "ITS,ITS-TPC,ITS-TPC-TOF" --vetex-track-matching-sources "ITS,ITS-TPC,ITS-TPC-TOF"'
    workflow['stages'].append(PVFINDERtask)
-<<<<<<< HEAD
 
    if includeQC:
 
@@ -551,13 +550,11 @@
      workflow['stages'].append(vertexQCtask)
 
      
-=======
  
    #secondary vertexer
    SVFINDERtask = createTask(name='svfinder_'+str(tf), needs=[PVFINDERtask['name']], tf=tf, cwd=timeframeworkdir, lab=["RECO"], cpu=1, mem='2000')
    SVFINDERtask['cmd'] = 'o2-secondary-vertexing-workflow ' + getDPL_global_options(nosmallrate=False)
    workflow['stages'].append(SVFINDERtask)
->>>>>>> f07de84e
 
   # -----------
   # produce AOD
