#!/usr/bin/env python3

#
# A script producing a consistent MC->RECO->AOD workflow 
# It aims to handle the different MC possible configurations 
# It just creates a workflow.json txt file, to execute the workflow one must execute right after
#   ${O2DPG_ROOT}/MC/bin/o2_dpg_workflow_runner.py -f workflow.json 
#
# Execution examples:
#  - pp PYTHIA jets, 2 events, triggered on high pT decay photons on EMCal acceptance, eCMS 13 TeV
#     ./o2dpg_sim_workflow.py -e TGeant3 -ns 2 -j 8 -tf 1 -mod "--skipModules ZDC" -col pp -eCM 13000 \
#                             -proc "jets" -ptTrigMin 3.5 -acceptance 4 -ptHatBin 3 \
#                             -trigger "external" -ini "\$O2DPG_ROOT/MC/config/PWGGAJE/ini/trigger_decay_gamma.ini"
#
#  - pp PYTHIA ccbar events embedded into heavy-ion environment, 2 PYTHIA events into 1 bkg event, beams energy 2.510
#     ./o2dpg_sim_workflow.py -e TGeant3 -nb 1 -ns 2 -j 8 -tf 1 -mod "--skipModules ZDC"  \
#                             -col pp -eA 2.510 -proc "ccbar"  --embedding
# 

import argparse
from os import environ
import json
import array as arr

parser = argparse.ArgumentParser(description='Create an ALICE (Run3) MC simulation workflow')

parser.add_argument('-ns',help='number of signal events / timeframe', default=20)
parser.add_argument('-gen',help='generator: pythia8, extgen', default='')
parser.add_argument('-proc',help='process type: dirgamma, jets, ccbar', default='')
parser.add_argument('-trigger',help='event selection: particle, external', default='')
parser.add_argument('-ini',help='generator init parameters file, for example: ${O2DPG_ROOT}/MC/config/PWGHF/ini/GeneratorHF.ini', default='')
parser.add_argument('-confKey',help='generator or trigger configuration key values, for example: GeneratorPythia8.config=pythia8.cfg', default='')

parser.add_argument('-interactionRate',help='Interaction rate, used in digitization', default=-1)
parser.add_argument('-eCM',help='CMS energy', default=-1)
parser.add_argument('-eA',help='Beam A energy', default=6499.) #6369 PbPb, 2.510 pp 5 TeV, 4 pPb
parser.add_argument('-eB',help='Beam B energy', default=-1)
parser.add_argument('-col',help='collision system: pp, PbPb, pPb, Pbp, ..., in case of embedding collision system of signal', default='pp')
parser.add_argument('-ptHatBin',help='pT hard bin number', default=-1)
parser.add_argument('-ptHatMin',help='pT hard minimum when no bin requested', default=0)
parser.add_argument('-ptHatMax',help='pT hard maximum when no bin requested', default=-1)
parser.add_argument('-weightPow',help='Flatten pT hard spectrum with power', default=-1)

parser.add_argument('-ptTrigMin',help='generated pT trigger minimum', default=0)
parser.add_argument('-ptTrigMax',help='generated pT trigger maximum', default=-1)
parser.add_argument('-acceptance',help='select particles within predefined acceptance in ${O2DPG_ROOT}/MC/run/common/detector_acceptance.C', default=0)

parser.add_argument('--embedding',action='store_true', help='With embedding into background')
parser.add_argument('-nb',help='number of background events / timeframe', default=20)
parser.add_argument('-genBkg',help='embedding background generator', default='pythia8hi')
parser.add_argument('-iniBkg',help='embedding background generator init parameters file', default='${O2DPG_ROOT}/MC/config/common/ini/basic.ini')
parser.add_argument('-colBkg',help='embedding background collision system', default='PbPb')

parser.add_argument('-e',help='simengine', default='TGeant4')
parser.add_argument('-tf',help='number of timeframes', default=2)
parser.add_argument('-j',help='number of workers (if applicable)', default=8)
parser.add_argument('-mod',help='Active modules', default='--skipModules ZDC')
parser.add_argument('-seed',help='random seed number', default=0)
parser.add_argument('-o',help='output workflow file', default='workflow.json')
parser.add_argument('--noIPC',help='disable shared memory in DPL')

# arguments for background event caching
parser.add_argument('--upload-bkg-to',help='where to upload background event files (alien path)')
parser.add_argument('--use-bkg-from',help='take background event from given alien path')
# power feature (for playing) --> does not appear in help message
#  help='Treat smaller sensors in a single digitization')
parser.add_argument('--combine-smaller-digi', action='store_true', help=argparse.SUPPRESS)

args = parser.parse_args()
print (args)

# make sure O2DPG + O2 is loaded
O2DPG_ROOT=environ.get('O2DPG_ROOT')
O2_ROOT=environ.get('O2_ROOT')

if O2DPG_ROOT == None: 
   print('Error: This needs O2DPG loaded')
#   exit(1)

if O2_ROOT == None: 
   print('Error: This needs O2 loaded')
#   exit(1)

# ----------- START WORKFLOW CONSTRUCTION ----------------------------- 

NTIMEFRAMES=int(args.tf)
NWORKERS=args.j
MODULES=args.mod #"--skipModules ZDC"
SIMENGINE=args.e

# add here other possible types

workflow={}
workflow['stages'] = []

taskcounter=0
def createTask(name='', needs=[], tf=-1, cwd='./', lab=[], cpu=1, mem=500):
    global taskcounter
    taskcounter = taskcounter + 1
    return { 'name': name, 'cmd':'', 'needs': needs, 'resources': { 'cpu': cpu , 'mem': mem }, 'timeframe' : tf, 'labels' : lab, 'cwd' : cwd }

def getDPL_global_options(bigshm=False,nosmallrate=False):
   if args.noIPC!=None:
      return "-b --run --no-IPC " + ('--rate 1000','')[nosmallrate]
   if bigshm:
      return "-b --run --shm-segment-size ${SHMSIZE:-50000000000} --driver-client-backend ws://" + (' --rate 1000','')[nosmallrate]
   else:
      return "-b --run " + ' --driver-client-backend ws://' + (' --rate 1000','')[nosmallrate]

doembedding=True if args.embedding=='True' or args.embedding==True else False
usebkgcache=args.use_bkg_from!=None

if doembedding:
    if not usebkgcache:
        # ---- do background transport task -------
        NBKGEVENTS=args.nb
        GENBKG=args.genBkg
        if GENBKG =='':
           print('o2dpg_sim_workflow: Error! embedding background generator name not provided')
           exit(1)

        INIBKG=args.iniBkg
        BKGtask=createTask(name='bkgsim', lab=["GEANT"], cpu='8')
        BKGtask['cmd']='o2-sim -e ' + SIMENGINE + ' -j ' + str(NWORKERS) + ' -n ' + str(NBKGEVENTS) + ' -g  ' + str(GENBKG) + ' ' + str(MODULES) + ' -o bkg --configFile ' + str(INIBKG)
        workflow['stages'].append(BKGtask)

        # check if we should upload background event
        if args.upload_bkg_to!=None:
            BKGuploadtask=createTask(name='bkgupload', needs=[BKGtask['name']], cpu='0')
            BKGuploadtask['cmd']='alien.py mkdir ' + args.upload_bkg_to + ';'
            BKGuploadtask['cmd']+='alien.py cp -f bkg* ' + args.upload_bkg_to + ';'
            workflow['stages'].append(BKGuploadtask)

    else:
        # here we are reusing existing background events from ALIEN

        # when using background caches, we have multiple smaller tasks
        # this split makes sense as they are needed at different stages
        # 1: --> download bkg_MCHeader.root + grp + geometry
        # 2: --> download bkg_Hit files (individually)
        # 3: --> download bkg_Kinematics
        # (A problem with individual copying might be higher error probability but
        #  we can introduce a "retry" feature in the copy process)

        # Step 1: header and link files
        BKG_HEADER_task=createTask(name='bkgdownloadheader', cpu='0', lab=['BKGCACHE'])
        BKG_HEADER_task['cmd']='alien.py cp ' + args.use_bkg_from + 'bkg_MCHeader.root .'
        BKG_HEADER_task['cmd']=BKG_HEADER_task['cmd'] + ';alien.py cp ' + args.use_bkg_from + 'bkg_geometry.root .'
        BKG_HEADER_task['cmd']=BKG_HEADER_task['cmd'] + ';alien.py cp ' + args.use_bkg_from + 'bkg_grp.root .'
        workflow['stages'].append(BKG_HEADER_task)

# a list of smaller sensors (used to construct digitization tasks in a parametrized way)
smallsensorlist = [ "ITS", "TOF", "FT0", "FV0", "FDD", "MCH", "MID", "MFT", "HMP", "EMC", "PHS", "CPV" ]

BKG_HITDOWNLOADER_TASKS={}
for det in [ 'TPC', 'TRD' ] + smallsensorlist:
   if usebkgcache:
      BKG_HITDOWNLOADER_TASKS[det] = createTask(str(det) + 'hitdownload', cpu='0', lab=['BKGCACHE'])
      BKG_HITDOWNLOADER_TASKS[det]['cmd'] = 'alien.py cp ' + args.use_bkg_from + 'bkg_Hits' + str(det) + '.root .'
      workflow['stages'].append(BKG_HITDOWNLOADER_TASKS[det])
   else:
      BKG_HITDOWNLOADER_TASKS[det] = None

if usebkgcache:
   BKG_KINEDOWNLOADER_TASK = createTask(name='bkgkinedownload', cpu='0', lab=['BKGCACHE'])
   BKG_KINEDOWNLOADER_TASK['cmd'] = 'alien.py cp ' + args.use_bkg_from + 'bkg_Kine.root .'
   workflow['stages'].append(BKG_KINEDOWNLOADER_TASK)

# loop over timeframes
for tf in range(1, NTIMEFRAMES + 1):
   timeframeworkdir='tf'+str(tf)

   # ----  transport task -------
   # function encapsulating the signal sim part
   # first argument is timeframe id
   RNDSEED=args.seed    # 0 means random seed !
   ECMS=float(args.eCM)
   EBEAMA=float(args.eA)
   EBEAMB=float(args.eB)
   NSIGEVENTS=args.ns
   GENERATOR=args.gen
   if GENERATOR =='':
      print('o2dpg_sim_workflow: Error! generator name not provided')
      exit(1)

   INIFILE=''
   if args.ini!= '':
      INIFILE=' --configFile ' + args.ini
   CONFKEY=''
   if args.confKey!= '':
      CONFKEY=' --configKeyValue ' + args.confKey
   PROCESS=args.proc
   TRIGGER=''
   if args.trigger != '':
      TRIGGER=' -t ' + args.trigger
   
   PTTRIGMIN=float(args.ptTrigMin)  
   PTTRIGMAX=float(args.ptTrigMax) 
   PARTICLE_ACCEPTANCE=int(args.acceptance)

   ## Pt Hat productions
   WEIGHTPOW=int(args.weightPow)

   # Recover PTHATMIN and PTHATMAX from pre-defined array depending bin number PTHATBIN
   # or just the ones passed
   PTHATBIN=int(args.ptHatBin)  
   PTHATMIN=int(args.ptHatMin)  
   PTHATMAX=int(args.ptHatMax) 
   # I would move next lines to a external script, not sure how to do it (GCB)
   if PTHATBIN > -1:
           # gamma-jet 
      if   PROCESS == 'dirgamma': 
           low_edge = arr.array('l', [5,  11, 21, 36, 57, 84])
           hig_edge = arr.array('l', [11, 21, 36, 57, 84, -1])
           PTHATMIN=low_edge[PTHATBIN]
           PTHATMAX=hig_edge[PTHATBIN]
           # jet-jet
      elif PROCESS == 'jets': 
          # Biased jet-jet
          # Define the pt hat bin arrays and set bin depending threshold
           if   PTTRIGMIN == 3.5:
                low_edge = arr.array('l', [5, 7,  9, 12, 16, 21])
                hig_edge = arr.array('l', [7, 9, 12, 16, 21, -1])
                PTHATMIN=low_edge[PTHATBIN]
                PTHATMAX=hig_edge[PTHATBIN]
           elif PTTRIGMIN == 7:
                low_edge = arr.array('l', [ 8, 10, 14, 19, 26, 35, 48, 66])
                hig_edge = arr.array('l', [10, 14, 19, 26, 35, 48, 66, -1])
                PTHATMIN=low_edge[PTHATBIN]
                PTHATMAX=hig_edge[PTHATBIN]
           #unbiased
           else:
                low_edge = arr.array('l', [ 0, 5, 7,  9, 12, 16, 21, 28, 36, 45, 57, 70, 85,  99, 115, 132, 150, 169, 190, 212, 235])
                hig_edge = arr.array('l', [ 5, 7, 9, 12, 16, 21, 28, 36, 45, 57, 70, 85, 99, 115, 132, 150, 169, 190, 212, 235,  -1])
                PTHATMIN=low_edge[PTHATBIN]
                PTHATMAX=hig_edge[PTHATBIN]
      else:
           low_edge = arr.array('l', [ 0, 5, 7,  9, 12, 16, 21, 28, 36, 45, 57, 70, 85,  99, 115, 132, 150, 169, 190, 212, 235])
           hig_edge = arr.array('l', [ 5, 7, 9, 12, 16, 21, 28, 36, 45, 57, 70, 85, 99, 115, 132, 150, 169, 190, 212, 235,  -1])
           PTHATMIN=low_edge[PTHATBIN]
           PTHATMAX=hig_edge[PTHATBIN]
           
   # translate here collision type to PDG
   COLTYPE=args.col

   if COLTYPE == 'pp':
      PDGA=2212 # proton
      PDGB=2212 # proton

   if COLTYPE == 'PbPb':
      PDGA=1000822080 # Pb
      PDGB=1000822080 # Pb
      if ECMS < 0:    # assign 5.02 TeV to Pb-Pb
         print('o2dpg_sim_workflow: Set CM Energy to PbPb case 5.02 TeV')
         ECMS=5020.0

   if COLTYPE == 'pPb':
      PDGA=2212       # proton
      PDGB=1000822080 # Pb

   if COLTYPE == 'Pbp':
      PDGA=1000822080 # Pb
      PDGB=2212       # proton

   # If not set previously, set beam energy B equal to A
   if EBEAMB < 0 and ECMS < 0:
      EBEAMB=EBEAMA
      print('o2dpg_sim_workflow: Set beam energy same in A and B beams')
      if COLTYPE=="pPb" or COLTYPE=="Pbp":
         print('o2dpg_sim_workflow: Careful! both beam energies are the same')

   if ECMS > 0:
      if COLTYPE=="pPb" or COLTYPE=="Pbp":
         print('o2dpg_sim_workflow: Careful! ECM set for pPb/Pbp collisions!')

   if ECMS < 0 and EBEAMA < 0 and EBEAMB < 0:
      print('o2dpg_sim_workflow: Error! CM or Beam Energy not set!!!')
      exit(1)

   # produce the signal configuration
   SGN_CONFIG_task=createTask(name='gensgnconf_'+str(tf), tf=tf, cwd=timeframeworkdir)
<<<<<<< HEAD
   if GENERATOR == 'pythia8' and PROCESS!='':
=======
   SGN_CONFIG_task['cmd'] = 'echo "placeholder / dummy task"'
   if GENERATOR == 'pythia8':
>>>>>>> d6431556
      SGN_CONFIG_task['cmd'] = '${O2DPG_ROOT}/MC/config/common/pythia8/utils/mkpy8cfg.py \
                                --output=pythia8.cfg                                     \
	                        --seed='+str(RNDSEED)+'                                  \
	                        --idA='+str(PDGA)+'                                      \
	                        --idB='+str(PDGB)+'                                      \
	                        --eCM='+str(ECMS)+'                                      \
	                        --process='+str(PROCESS)+'                               \
	                        --ptHatMin=' + str(PTHATMIN) + '                         \
	                        --ptHatMax=' + str(PTHATMAX)
      if WEIGHTPOW   > -1:
            SGN_CONFIG_task['cmd'] = SGN_CONFIG_task['cmd'] + ' --weightPow=' + str(WEIGHTPOW)
      # if we configure pythia8 here --> we also need to adjust the configuration
      # TODO: we need a proper config container/manager so as to combine these local configs with external configs etc.
      CONFKEY='--configKeyValues "GeneratorPythia8.config=pythia8.cfg"'

   # elif GENERATOR == 'extgen': what do we do if generator is not pythia8?
       # NOTE: Generator setup might be handled in a different file or different files (one per
       # possible generator)

   if CONFKEY=='':
      print('o2dpg_sim_workflow: Error! configuration file not provided')
      exit(1)

   workflow['stages'].append(SGN_CONFIG_task)

   # -----------------
   # transport signals
   # -----------------
   signalprefix='sgn_' + str(tf)
   signalneeds=[ SGN_CONFIG_task['name'] ]
   embeddinto= "--embedIntoFile ../bkg_MCHeader.root" if doembedding else ""
   if doembedding:
       if not usebkgcache:
            signalneeds = signalneeds + [ BKGtask['name'] ]
       else:
            signalneeds = signalneeds + [ BKG_HEADER_task['name'] ]
   SGNtask=createTask(name='sgnsim_'+str(tf), needs=signalneeds, tf=tf, cwd='tf'+str(tf), lab=["GEANT"], cpu='5.', mem='2000')
   SGNtask['cmd']='o2-sim -e ' + str(SIMENGINE) + ' ' + str(MODULES) + ' -n ' + str(NSIGEVENTS) +  ' -j ' \
                  + str(NWORKERS) + ' -g ' + str(GENERATOR) + ' ' + str(TRIGGER)+ ' ' + str(CONFKEY)      \
                  + ' ' + str(INIFILE) + ' -o ' + signalprefix + ' ' + embeddinto
   workflow['stages'].append(SGNtask)

   # some tasks further below still want geometry + grp in fixed names, so we provide it here
   # Alternatively, since we have timeframe isolation, we could just work with standard o2sim_ files
   # We need to be careful here and distinguish between embedding and non-embedding cases
   # (otherwise it can confuse itstpcmatching, see O2-2026). This is because only one of the GRPs is updated during digitization.
   if doembedding:
      LinkGRPFileTask=createTask(name='linkGRP_'+str(tf), needs=[BKG_HEADER_task['name'] if usebkgcache else BKGtask['name'] ], tf=tf, cwd=timeframeworkdir, cpu='0',mem='0')
      LinkGRPFileTask['cmd']='''
                             ln -nsf ../bkg_grp.root o2sim_grp.root;
                             ln -nsf ../bkg_geometry.root o2sim_geometry.root;
                             ln -nsf ../bkg_geometry.root bkg_geometry.root;
                             ln -nsf ../bkg_grp.root bkg_grp.root
                             '''
   else:
      LinkGRPFileTask=createTask(name='linkGRP_'+str(tf), needs=[SGNtask['name']], tf=tf, cwd=timeframeworkdir, cpu='0', mem='0')
      LinkGRPFileTask['cmd']='ln -nsf ' + signalprefix + '_grp.root o2sim_grp.root ; ln -nsf ' + signalprefix + '_geometry.root o2sim_geometry.root'
   workflow['stages'].append(LinkGRPFileTask)

   # ------------------
   # digitization steps
   # ------------------
   CONTEXTFILE='collisioncontext.root'
 
   # Determine interation rate
   # it should be taken from CDB, meanwhile some default values
   INTRATE=int(args.interactionRate)

   # in case of embedding take intended bkg collision type not the signal
   COLTYPEIR=COLTYPE
   if doembedding:
      COLTYPEIR=args.colBkg

   if INTRATE < 0:
      if   COLTYPEIR=="PbPb":
         INTRATE=50000 #Hz
      elif COLTYPEIR=="pp":
         INTRATE=400000 #Hz
      else: #pPb?
         INTRATE=200000 #Hz ???

   simsoption=' --sims ' + ('bkg,'+signalprefix if doembedding else signalprefix)

   # This task creates the basic setup for all digitizers! all digitization configKeyValues need to be given here
   ContextTask=createTask(name='digicontext_'+str(tf), needs=[SGNtask['name'], LinkGRPFileTask['name']], tf=tf,
                          cwd=timeframeworkdir, lab=["DIGI"], cpu='1')
   ContextTask['cmd'] = 'o2-sim-digitizer-workflow --only-context --interactionRate ' + str(INTRATE) + ' ' + getDPL_global_options() + ' -n ' + str(args.ns) + simsoption
   workflow['stages'].append(ContextTask)

   tpcdigineeds=[ContextTask['name'], LinkGRPFileTask['name']]
   if usebkgcache:
      tpcdigineeds += [ BKG_HITDOWNLOADER_TASKS['TPC']['name'] ]

   TPCDigitask=createTask(name='tpcdigi_'+str(tf), needs=tpcdigineeds,
                          tf=tf, cwd=timeframeworkdir, lab=["DIGI"], cpu='8', mem='9000')
   TPCDigitask['cmd'] = ('','ln -nfs ../bkg_HitsTPC.root . ;')[doembedding]
   TPCDigitask['cmd'] += 'o2-sim-digitizer-workflow ' + getDPL_global_options() + ' -n ' + str(args.ns) + simsoption + ' --onlyDet TPC --interactionRate ' + str(INTRATE) + '  --tpc-lanes ' + str(NWORKERS) + ' --incontext ' + str(CONTEXTFILE) + ' --tpc-chunked-writer --disable-write-ini'
   workflow['stages'].append(TPCDigitask)

   trddigineeds = [ContextTask['name']]
   if usebkgcache:
      trddigineeds += [ BKG_HITDOWNLOADER_TASKS['TRD']['name'] ]
   TRDDigitask=createTask(name='trddigi_'+str(tf), needs=trddigineeds,
                          tf=tf, cwd=timeframeworkdir, lab=["DIGI"], cpu='8', mem='8000')
   TRDDigitask['cmd'] = ('','ln -nfs ../bkg_HitsTRD.root . ;')[doembedding]
   TRDDigitask['cmd'] += 'o2-sim-digitizer-workflow ' + getDPL_global_options() + ' -n ' + str(args.ns) + simsoption + ' --onlyDet TRD --interactionRate ' + str(INTRATE) + '  --configKeyValues \"TRDSimParams.digithreads=' + str(NWORKERS) + '\" --incontext ' + str(CONTEXTFILE) + ' --disable-write-ini'
   workflow['stages'].append(TRDDigitask)

   # these are digitizers which are single threaded
   def createRestDigiTask(name, det='ALLSMALLER'):
      tneeds = needs=[ContextTask['name']]
      if det=='ALLSMALLER':
         if usebkgcache:
            for d in smallsensorlist:
               tneeds += [ BKG_HITDOWNLOADER_TASKS[d]['name'] ]
         t = createTask(name=name, needs=tneeds,
                     tf=tf, cwd=timeframeworkdir, lab=["DIGI","SMALLDIGI"], cpu='8')
         t['cmd'] = ('','ln -nfs ../bkg_Hits*.root . ;')[doembedding]
         t['cmd'] += 'o2-sim-digitizer-workflow ' + getDPL_global_options(nosmallrate=True) + ' -n ' + str(args.ns) + simsoption + ' --skipDet TPC,TRD --interactionRate ' + str(INTRATE) + '  --incontext ' + str(CONTEXTFILE) + ' --disable-write-ini'
         workflow['stages'].append(t)
         return t

      else:
         if usebkgcache:
            tneeds += [ BKG_HITDOWNLOADER_TASKS[det]['name'] ]
         t = createTask(name=name, needs=tneeds,
                     tf=tf, cwd=timeframeworkdir, lab=["DIGI","SMALLDIGI"], cpu='1')
         t['cmd'] = ('','ln -nfs ../bkg_Hits' + str(det) + '.root . ;')[doembedding]
         t['cmd'] += 'o2-sim-digitizer-workflow ' + getDPL_global_options() + ' -n ' + str(args.ns) + simsoption + ' --onlyDet ' + str(det) + ' --interactionRate ' + str(INTRATE) + '  --incontext ' + str(CONTEXTFILE) + ' --disable-write-ini'
         workflow['stages'].append(t)
         return t

   det_to_digitask={}

   if args.combine_smaller_digi==True:
      det_to_digitask['ALLSMALLER']=createRestDigiTask("restdigi_"+str(tf))

   for det in smallsensorlist:
      name=str(det).lower() + "digi_" + str(tf)
      t = det_to_digitask['ALLSMALLER'] if args.combine_smaller_digi==True else createRestDigiTask(name, det)
      det_to_digitask[det]=t

   # -----------
   # reco
   # -----------

   # TODO: check value for MaxTimeBin; A large value had to be set tmp in order to avoid crashes based on "exceeding timeframe limit"
   # We treat TPC clusterization in multiple (sector) steps in order to stay within the memory limit
   tpcclustertasks=[]
   for s in range(0,35):
     taskname = 'tpcclusterpart' + str(s) + '_' + str(tf)
     tpcclustertasks.append(taskname)
     tpcclussect = createTask(name=taskname, needs=[TPCDigitask['name']], tf=tf, cwd=timeframeworkdir, lab=["RECO"], cpu='1', mem='2000')
     tpcclussect['cmd'] = 'o2-tpc-chunkeddigit-merger --tpc-sectors ' + str(s) + ' --rate 1000 --tpc-lanes ' + str(NWORKERS)
     tpcclussect['cmd'] += ' | o2-tpc-reco-workflow ' + getDPL_global_options() + ' --input-type digitizer --output-type clusters,send-clusters-per-sector --outfile tpc-native-clusters-part' + str(s) + '.root --tpc-sectors ' + str(s) + ' --configKeyValues "GPU_global.continuousMaxTimeBin=100000;GPU_proc.ompThreads=1"'
     workflow['stages'].append(tpcclussect)

   TPCCLUSMERGEtask=createTask(name='tpcclustermerge_'+str(tf), needs=tpcclustertasks, tf=tf, cwd=timeframeworkdir, lab=["RECO"], cpu='1')
   TPCCLUSMERGEtask['cmd']='o2-commonutils-treemergertool -i tpc-native-clusters-part*.root -o tpc-native-clusters.root -t tpcrec' #--asfriend preferable but does not work
   workflow['stages'].append(TPCCLUSMERGEtask)

   TPCRECOtask=createTask(name='tpcreco_'+str(tf), needs=[TPCCLUSMERGEtask['name']], tf=tf, cwd=timeframeworkdir, lab=["RECO"], cpu='3', mem='16000')
   TPCRECOtask['cmd'] = 'o2-tpc-reco-workflow ' + getDPL_global_options(bigshm=True, nosmallrate=False) + ' --input-type clusters --output-type tracks,send-clusters-per-sector --configKeyValues "GPU_global.continuousMaxTimeBin=100000;GPU_proc.ompThreads='+str(NWORKERS)+'"'
   workflow['stages'].append(TPCRECOtask)

   ITSRECOtask=createTask(name='itsreco_'+str(tf), needs=[det_to_digitask["ITS"]['name']], tf=tf, cwd=timeframeworkdir, lab=["RECO"], cpu='1', mem='2000')
   ITSRECOtask['cmd'] = 'o2-its-reco-workflow --trackerCA --tracking-mode async ' + getDPL_global_options()
   workflow['stages'].append(ITSRECOtask)

   FT0RECOtask=createTask(name='ft0reco_'+str(tf), needs=[det_to_digitask["FT0"]['name']], tf=tf, cwd=timeframeworkdir, lab=["RECO"], mem='1000')
   FT0RECOtask['cmd'] = 'o2-ft0-reco-workflow ' + getDPL_global_options()
   workflow['stages'].append(FT0RECOtask)

   ITSTPCMATCHtask=createTask(name='itstpcMatch_'+str(tf), needs=[TPCRECOtask['name'], ITSRECOtask['name']], tf=tf, cwd=timeframeworkdir, lab=["RECO"], mem='8000', cpu='3')
   ITSTPCMATCHtask['cmd']= 'o2-tpcits-match-workflow ' + getDPL_global_options(bigshm=True, nosmallrate=False) + ' --tpc-track-reader \"tpctracks.root\" --tpc-native-cluster-reader \"--infile tpc-native-clusters.root\"'
   workflow['stages'].append(ITSTPCMATCHtask)

   TRDTRACKINGtask = createTask(name='trdreco_'+str(tf), needs=[TRDDigitask['name'], ITSTPCMATCHtask['name'], TPCRECOtask['name'], ITSRECOtask['name']], tf=tf, cwd=timeframeworkdir, lab=["RECO"], cpu='1', mem='2000')
   TRDTRACKINGtask['cmd'] = 'o2-trd-global-tracking ' + getDPL_global_options() + ' --disable-mc' # TRD tracker cannot handle MC labels yet
   workflow['stages'].append(TRDTRACKINGtask)

   TOFRECOtask = createTask(name='tofmatch_'+str(tf), needs=[ITSTPCMATCHtask['name'], det_to_digitask["TOF"]['name']], tf=tf, cwd=timeframeworkdir, lab=["RECO"], mem='1500')
   TOFRECOtask['cmd'] = 'o2-tof-reco-workflow ' + getDPL_global_options(nosmallrate=False)
   workflow['stages'].append(TOFRECOtask)

   TOFTPCMATCHERtask = createTask(name='toftpcmatch_'+str(tf), needs=[TOFRECOtask['name'], TPCRECOtask['name']], tf=tf, cwd=timeframeworkdir, lab=["RECO"], mem='1000')
   TOFTPCMATCHERtask['cmd'] = 'o2-tof-matcher-tpc ' + getDPL_global_options()
   workflow['stages'].append(TOFTPCMATCHERtask)

   MFTRECOtask = createTask(name='mftreco_'+str(tf), needs=[det_to_digitask["MFT"]['name']], tf=tf, cwd=timeframeworkdir, lab=["RECO"], mem='1500')
   MFTRECOtask['cmd'] = 'o2-mft-reco-workflow ' + getDPL_global_options(nosmallrate=False)
   workflow['stages'].append(MFTRECOtask)

   pvfinderneeds = [ITSTPCMATCHtask['name'], FT0RECOtask['name'], TOFTPCMATCHERtask['name'], MFTRECOtask['name']]
   PVFINDERtask = createTask(name='pvfinder_'+str(tf), needs=pvfinderneeds, tf=tf, cwd=timeframeworkdir, lab=["RECO"], cpu='8', mem='4000')
   PVFINDERtask['cmd'] = 'o2-primary-vertexing-workflow ' + getDPL_global_options(nosmallrate=False)
   # PVFINDERtask['cmd'] += ' --vertexing-sources "ITS,ITS-TPC,ITS-TPC-TOF" --vetex-track-matching-sources "ITS,ITS-TPC,ITS-TPC-TOF"'
   workflow['stages'].append(PVFINDERtask)
 
  # -----------
  # produce AOD
  # -----------
   aodneeds = [PVFINDERtask['name'], TOFRECOtask['name'], TRDTRACKINGtask['name']]
   if usebkgcache:
     aodneeds += [ BKG_KINEDOWNLOADER_TASK['name'] ]

   aod_df_id = '{0:03}'.format(tf)

   AODtask = createTask(name='aod_'+str(tf), needs=aodneeds, tf=tf, cwd=timeframeworkdir, lab=["AOD"], mem='4000', cpu='1')
   AODtask['cmd'] = ('','ln -nfs ../bkg_Kine.root . ;')[doembedding]
   AODtask['cmd'] += 'o2-aod-producer-workflow --reco-mctracks-only 1 --aod-writer-keep dangling --aod-writer-resfile AO2D'
   AODtask['cmd'] += ' --aod-timeframe-id ${ALIEN_PROC_ID}' + aod_df_id + ' ' + getDPL_global_options(bigshm=True)
   workflow['stages'].append(AODtask)

   # AOD merging / combination step
   AOD_merge_task = createTask(name='aodmerge_'+str(tf), needs= [ AODtask['name'] ], tf=tf, cwd=timeframeworkdir, lab=["AOD"], mem='2000', cpu='1')
   AOD_merge_task['cmd'] = '[ -f ../AO2D.root ] && mv ../AO2D.root ../AO2D_old.root;'
   AOD_merge_task['cmd'] += ' echo "./AO2D.root" > input.txt;'
   AOD_merge_task['cmd'] += ' [ -f ../AO2D_old.root ] && echo "../AO2D_old.root" >> input.txt;'
   AOD_merge_task['cmd'] += ' o2-aod-merger --output ../AO2D.root;'
   AOD_merge_task['cmd'] += ' rm ../AO2D_old.root || true'
   AOD_merge_task['semaphore'] = 'aodmerge' #<---- this is making sure that only one merge is running at any time
   workflow['stages'].append(AOD_merge_task)

def trimString(cmd):
  return ' '.join(cmd.split())

# insert taskwrapper stuff
for s in workflow['stages']:
  s['cmd']='. ${O2_ROOT}/share/scripts/jobutils.sh; taskwrapper ' + s['name']+'.log \'' + s['cmd'] + '\''

# remove whitespaces etc
for s in workflow['stages']:
  s['cmd']=trimString(s['cmd'])


# write workflow to json
workflowfile=args.o
with open(workflowfile, 'w') as outfile:
    json.dump(workflow, outfile, indent=2)

exit (0)<|MERGE_RESOLUTION|>--- conflicted
+++ resolved
@@ -279,12 +279,8 @@
 
    # produce the signal configuration
    SGN_CONFIG_task=createTask(name='gensgnconf_'+str(tf), tf=tf, cwd=timeframeworkdir)
-<<<<<<< HEAD
+   SGN_CONFIG_task['cmd'] = 'echo "placeholder / dummy task"'
    if GENERATOR == 'pythia8' and PROCESS!='':
-=======
-   SGN_CONFIG_task['cmd'] = 'echo "placeholder / dummy task"'
-   if GENERATOR == 'pythia8':
->>>>>>> d6431556
       SGN_CONFIG_task['cmd'] = '${O2DPG_ROOT}/MC/config/common/pythia8/utils/mkpy8cfg.py \
                                 --output=pythia8.cfg                                     \
 	                        --seed='+str(RNDSEED)+'                                  \
