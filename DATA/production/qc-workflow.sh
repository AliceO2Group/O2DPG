--- conflicted
+++ resolved
@@ -7,13 +7,8 @@
 
 if [[ -z $QC_JSON_FROM_OUTSIDE ]]; then
   if [[ $EPNSYNCMODE == 1 || "0$GEN_TOPO_LOAD_QC_JSON_FROM_CONSUL" == "01" ]]; then
-<<<<<<< HEAD
-    [[ -z "$QC_JSON_TPC" ]] && QC_JSON_TPC=/home/rmunzer/odc/config/tpcQCTasks_multinode_ALL.json
+    [[ -z "$QC_JSON_TPC" ]] && QC_JSON_TPC=consul://o2/components/qc/ANY/any/tpc-full-qcmn
     [[ -z "$QC_JSON_ITS" ]] && QC_JSON_ITS=consul://o2/components/qc/ANY/any/its-qcmn-epn-full
-=======
-    [[ -z "$QC_JSON_TPC" ]] && QC_JSON_TPC=consul://o2/components/qc/ANY/any/tpc-full-qcmn
-    [[ -z "$QC_JSON_ITS" ]] && QC_JSON_ITS=/home/jian/jliu/itsEPN-merger.json
->>>>>>> 3a621363
     [[ -z "$QC_JSON_MFT" ]] && QC_JSON_MFT=consul://o2/components/qc/ANY/any/mft-full-qcmn
     [[ -z "$QC_JSON_TOF" ]] && QC_JSON_TOF=/home/fnoferin/public/tof-qc-globalrun.json
     [[ -z "$QC_JSON_FDD" ]] && QC_JSON_FDD=/home/afurs/O2DataProcessing/testing/detectors/FDD/fdd-digits-ds.json
