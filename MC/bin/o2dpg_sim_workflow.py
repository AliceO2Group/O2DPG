--- conflicted
+++ resolved
@@ -866,13 +866,9 @@
    AODtask['cmd'] += ' --aod-writer-resmode "UPDATE"'
    AODtask['cmd'] += ' --run-number ' + str(args.run)
    AODtask['cmd'] += ' --aod-timeframe-id ${ALIEN_PROC_ID}' + aod_df_id + ' ' + getDPL_global_options(bigshm=True)
-<<<<<<< HEAD
-   AODtask['cmd'] += ' --info-sources ITS,MFT,MCH,TPC,ITS-TPC,MFT-MCH,ITS-TPC-TOF,TPC-TOF,FT0,FV0,FDD,CTP,TPC-TRD,ITS-TPC-TRD'
+   AODtask['cmd'] += ' --info-sources ITS,MFT,MCH,TPC,ITS-TPC,MFT-MCH,ITS-TPC-TOF,TPC-TOF,FT0,FV0,FDD,CTP,TPC-TRD,ITS-TPC-TRD,EMC'
    if args.with_ZDC:
       AODtask['cmd'] += ',ZDC'
-=======
-   AODtask['cmd'] += ' --info-sources ITS,MFT,MCH,TPC,ITS-TPC,MFT-MCH,ITS-TPC-TOF,TPC-TOF,FT0,FV0,FDD,CTP,TPC-TRD,ITS-TPC-TRD,EMC'
->>>>>>> f716f975
    AODtask['cmd'] += ' --lpmp-prod-tag ${ALIEN_JDL_LPMPRODUCTIONTAG:-unknown}'
    AODtask['cmd'] += ' --anchor-pass ${ALIEN_JDL_LPMANCHORPASSNAME:-unknown}'
    AODtask['cmd'] += ' --anchor-prod ${ALIEN_JDL_MCANCHOR:-unknown}'
