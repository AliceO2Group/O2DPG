#!/usr/bin/env python3

#
# A script producing a consistent MC->RECO->AOD workflow
# It aims to handle the different MC possible configurations
# It just creates a workflow.json txt file, to execute the workflow one must execute right after
#   ${O2DPG_ROOT}/MC/bin/o2_dpg_workflow_runner.py -f workflow.json
#
# Execution examples:
#  - pp PYTHIA jets, 2 events, triggered on high pT decay photons on all barrel calorimeters acceptance, eCMS 13 TeV
#     ./o2dpg_sim_workflow.py -e TGeant3 -ns 2 -j 8 -tf 1 -mod "--skipModules ZDC" -col pp -eCM 13000 \
#                             -proc "jets" -ptHatBin 3 \
#                             -trigger "external" -ini "\$O2DPG_ROOT/MC/config/PWGGAJE/ini/trigger_decay_gamma_allcalo_TrigPt3_5.ini"
#
#  - pp PYTHIA ccbar events embedded into heavy-ion environment, 2 PYTHIA events into 1 bkg event, beams energy 2.510
#     ./o2dpg_sim_workflow.py -e TGeant3 -nb 1 -ns 2 -j 8 -tf 1 -mod "--skipModules ZDC"  \
#                             -col pp -eA 2.510 -proc "ccbar"  --embedding
#

import sys
import importlib.util
import argparse
from os import environ, mkdir
from os.path import join, dirname, isdir, isabs
import random
import json
import itertools
import requests, re
pandas_available = True
try:
    import pandas as pd
except (ImportError, ValueError):  # ARM architecture has problems with pandas + numpy
    pandas_available = False

sys.path.append(join(dirname(__file__), '.', 'o2dpg_workflow_utils'))

from o2dpg_workflow_utils import createTask, createGlobalInitTask, dump_workflow, adjust_RECO_environment, isActive, activate_detector, deactivate_detector, compute_n_workers
from o2dpg_qc_finalization_workflow import include_all_QC_finalization
from o2dpg_sim_config import create_sim_config, create_geant_config, constructConfigKeyArg

parser = argparse.ArgumentParser(description='Create an ALICE (Run3) MC simulation workflow')

# the run-number of data taking or default if unanchored
parser.add_argument('-run', type=int, help="Run number for this MC. See https://twiki.cern.ch/twiki/bin/view/ALICE/O2DPGMCSamplingSchema for possible pre-defined choices.", default=300000)
parser.add_argument('-productionTag',help="Production tag for this MC", default='unknown')
# the timestamp at which this MC workflow will be run
# - in principle it should be consistent with the time of the "run" number above
# - some external tool should sample it within
# - we can also sample it ourselfs here
parser.add_argument('--timestamp', type=int, help="Anchoring timestamp (defaults to now)", default=-1)
parser.add_argument('--conditionDB',help="CCDB url for QC workflows", default='http://alice-ccdb.cern.ch')
parser.add_argument('--qcdbHost',help="QCDB url for QC object uploading", default='http://ali-qcdbmc-gpn.cern.ch:8083')
parser.add_argument('--condition-not-after', type=int, help="only consider CCDB objects not created after this timestamp (for TimeMachine)", default=3385078236000)
parser.add_argument('--orbitsPerTF', type=int, help="Timeframe size in number of LHC orbits", default=128)
parser.add_argument('--anchor-config',help="JSON file to contextualise workflow with external configs (config values etc.) for instance comping from data reco workflows.", default='')
parser.add_argument('--dump-config',help="Dump JSON file with all settings used in workflow", default='user_config.json')
parser.add_argument('-ns',help='number of signal events / timeframe', default=20)
parser.add_argument('-gen',help='generator: pythia8, extgen', default='')
parser.add_argument('-proc',help='process type: inel, dirgamma, jets, ccbar, ...', default='none')
parser.add_argument('-trigger',help='event selection: particle, external', default='')
parser.add_argument('-ini',help='generator init parameters file (full paths required), for example: ${O2DPG_ROOT}/MC/config/PWGHF/ini/GeneratorHF.ini', default='')
parser.add_argument('-confKey',help='generator or trigger configuration key values, for example: "GeneratorPythia8.config=pythia8.cfg;A.x=y"', default='')
parser.add_argument('--readoutDets',help='comma separated string of detectors readout (does not modify material budget - only hit creation)', default='all')

parser.add_argument('-interactionRate',help='Interaction rate, used in digitization', default=-1)
parser.add_argument('-bcPatternFile',help='Bunch crossing pattern file, used in digitization (a file name or "ccdb")', default='')
parser.add_argument('-meanVertexPerRunTxtFile',help='Txt file with mean vertex settings per run', default='')
parser.add_argument('-eCM',help='CMS energy', default=-1)
parser.add_argument('-eA',help='Beam A energy', default=-1) #6369 PbPb, 2.510 pp 5 TeV, 4 pPb
parser.add_argument('-eB',help='Beam B energy', default=-1)
parser.add_argument('-col',help='collision system: pp, PbPb, pPb, Pbp, ..., in case of embedding collision system of signal', default='pp')
parser.add_argument('-field',help='L3 field rounded to kGauss, allowed values: +-2,+-5 and 0; +-5U for uniform field; or "ccdb" to take from conditions database', default='ccdb')
parser.add_argument('--with-qed',action='store_true', help='Enable QED background contribution (for PbPb always included)')

parser.add_argument('-ptHatMin',help='pT hard minimum when no bin requested', default=0)
parser.add_argument('-ptHatMax',help='pT hard maximum when no bin requested', default=-1)
parser.add_argument('-weightPow',help='Flatten pT hard spectrum with power', default=-1)

parser.add_argument('--embedding',action='store_true', help='With embedding into background')
parser.add_argument('--embeddPattern',help='How signal is to be injected into background', default='@0:e1')
parser.add_argument('-nb',help='number of background events / timeframe', default=20)
parser.add_argument('-genBkg',help='embedding background generator', default='') #pythia8, not recomended: pythia8hi, pythia8pp
parser.add_argument('-procBkg',help='process type: inel, ..., do not set it for Pythia8 PbPb', default='heavy_ion')
parser.add_argument('-iniBkg',help='embedding background generator init parameters file (full path required)', default='${O2DPG_ROOT}/MC/config/common/ini/basic.ini')
parser.add_argument('-confKeyBkg',help='embedding background configuration key values, for example: "GeneratorPythia8.config=pythia8bkg.cfg"', default='')
parser.add_argument('-colBkg',help='embedding background collision system', default='PbPb')

parser.add_argument('-e',help='simengine', default='TGeant4', choices=['TGeant4', 'TGeant3', 'TFluka'])
parser.add_argument('-tf',help='number of timeframes', default=2)
parser.add_argument('--production-offset',help='Offset determining bunch-crossing '
                     + ' range within a (GRID) production. This number sets first orbit to '
                     + 'Offset x Number of TimeFrames x OrbitsPerTimeframe (up for further sophistication)', default=0)
parser.add_argument('-j', '--n-workers', dest='n_workers', help='number of workers (if applicable)', default=8, type=int)
parser.add_argument('--force-n-workers', dest='force_n_workers', action='store_true', help='by default, number of workers is re-computed '
                                                                                           'for given interaction rate if --pregenCollContext is set; '
                                                                                           'pass this to avoid that')
parser.add_argument('-mod',help='Active modules (deprecated)', default='--skipModules ZDC')
parser.add_argument('--with-ZDC', action='store_true', help='Enable ZDC in workflow')
parser.add_argument('-seed',help='random seed number', default=None)
parser.add_argument('-o',help='output workflow file', default='workflow.json')
parser.add_argument('--noIPC',help='disable shared memory in DPL')

# arguments for background event caching
parser.add_argument('--upload-bkg-to',help='where to upload background event files (alien path)')
parser.add_argument('--use-bkg-from',help='take background event from given alien path')

# argument for early cleanup
parser.add_argument('--early-tf-cleanup',action='store_true', help='whether to cleanup intermediate artefacts after each timeframe is done')

# power features (for playing) --> does not appear in help message
#  help='Treat smaller sensors in a single digitization')
parser.add_argument('--pregenCollContext', action='store_true', help=argparse.SUPPRESS) # the mode where we pregenerate the collision context for each timeframe (experimental)
parser.add_argument('--no-combine-smaller-digi', action='store_true', help=argparse.SUPPRESS)
parser.add_argument('--no-combine-dpl-devices', action='store_true', help=argparse.SUPPRESS)
parser.add_argument('--no-mc-labels', action='store_true', default=False, help=argparse.SUPPRESS)
parser.add_argument('--no-tpc-digitchunking', action='store_true', help=argparse.SUPPRESS)
parser.add_argument('--no-strangeness-tracking', action='store_true', default=False, help="Disable strangeness tracking")
parser.add_argument('--combine-tpc-clusterization', action='store_true', help=argparse.SUPPRESS) #<--- useful for small productions (pp, low interaction rate, small number of events)
parser.add_argument('--first-orbit', default=0, type=int, help=argparse.SUPPRESS)  # to set the first orbit number of the run for HBFUtils (only used when anchoring)
                                                            # (consider doing this rather in O2 digitization code directly)
parser.add_argument('--sor', default=-1, type=int, help=argparse.SUPPRESS) # may pass start of run with this (otherwise it is autodetermined from run number)
parser.add_argument('--run-anchored', action='store_true', help=argparse.SUPPRESS)
parser.add_argument('--alternative-reco-software', default="", help=argparse.SUPPRESS) # power feature to set CVFMS alienv software version for reco steps (different from default)
parser.add_argument('--dpl-child-driver', default="", help="Child driver to use in DPL processes (expert mode)")
parser.add_argument('--event-gen-mode', choices=['separated', 'integrated'], default='separated', help="Whether event generation is done before (separated) or within detector simulation (integrated).")

# QC related arguments
parser.add_argument('--include-qc', '--include-full-qc', action='store_true', help='includes QC in the workflow, both per-tf processing and finalization')
parser.add_argument('--include-local-qc', action='store_true', help='includes the per-tf QC, but skips the finalization (e.g. to allow for subjob merging first)')

# O2 Analysis related arguments
parser.add_argument('--include-analysis', '--include-an', '--analysis',
                    action='store_true', help='a flag to include O2 analysis in the workflow')

# MFT reconstruction configuration
parser.add_argument('--mft-reco-full', action='store_true', help='enables complete mft reco instead of simplified misaligned version')
parser.add_argument('--mft-assessment-full', action='store_true', help='enables complete assessment of mft reco')

# TPC options
parser.add_argument('--tpc-distortion-type', default=0, type=int, help='Simulate distortions in the TPC (0=no distortions, 1=distortions without scaling, 2=distortions with CTP scaling)')
parser.add_argument('--ctp-scaler', default=0, type=float, help='CTP raw scaler value used for distortion simulation')
# Global Forward reconstruction configuration
parser.add_argument('--fwdmatching-assessment-full', action='store_true', help='enables complete assessment of global forward reco')
parser.add_argument('--fwdmatching-4-param', action='store_true', help='excludes q/pt from matching parameters')
parser.add_argument('--fwdmatching-cut-4-param', action='store_true', help='apply selection cuts on position and angular parameters')

# Matching training for machine learning
parser.add_argument('--fwdmatching-save-trainingdata', action='store_true', help='enables saving parameters at plane for matching training with machine learning')

args = parser.parse_args()
print (args)

# make sure O2DPG + O2 is loaded
O2DPG_ROOT=environ.get('O2DPG_ROOT')
O2_ROOT=environ.get('O2_ROOT')
QUALITYCONTROL_ROOT=environ.get('QUALITYCONTROL_ROOT')
O2PHYSICS_ROOT=environ.get('O2PHYSICS_ROOT')

if O2DPG_ROOT == None:
   print('Error: This needs O2DPG loaded')
#   exit(1)

if O2_ROOT == None:
   print('Error: This needs O2 loaded')
#   exit(1)

if (args.include_qc or args.include_local_qc) and QUALITYCONTROL_ROOT is None:
   print('Error: Arguments --include-qc and --include-local-qc need QUALITYCONTROL_ROOT loaded')
#   exit(1)

if args.include_analysis and (QUALITYCONTROL_ROOT is None or O2PHYSICS_ROOT is None):
   print('Error: Argument --include-analysis needs O2PHYSICS_ROOT and QUALITYCONTROL_ROOT loaded')
#   exit(1)

module_name = "o2dpg_analysis_test_workflow"
spec = importlib.util.spec_from_file_location(module_name, join(O2DPG_ROOT, "MC", "analysis_testing", f"{module_name}.py"))
o2dpg_analysis_test_workflow = importlib.util.module_from_spec(spec)
sys.modules[module_name] = o2dpg_analysis_test_workflow
spec.loader.exec_module(o2dpg_analysis_test_workflow)

from o2dpg_analysis_test_workflow import add_analysis_tasks, add_analysis_qc_upload_tasks

# fetch an external configuration if given
# loads the workflow specification
def load_external_config(configfile):
    fp=open(configfile)
    config=json.load(fp)
    return config

anchorConfig = {}
if args.anchor_config != '':
   print ("** Using external config **")
   anchorConfig = load_external_config(args.anchor_config)
else:
   # we load a generic config
   print ("** Using generic config **")
   anchorConfig = create_sim_config(args)

# write this config
config_key_param_path = args.dump_config
with open(config_key_param_path, "w") as f:
   print(f"INFO: Written additional config key parameters to JSON {config_key_param_path}")
   json.dump(anchorConfig, f, indent=2)

def get_anchor_env_var(key, default):
   return anchorConfig.get('env_vars',{}).get(key, default)

# with this we can tailor the workflow to the presence of
# certain detectors
# these are all detectors that should be assumed active
readout_detectors = args.readoutDets
# here are all detectors that have been set in an anchored script
activeDetectors = anchorConfig.get('o2-ctf-reader-workflow-options',{}).get('onlyDet','all')
if activeDetectors == 'all':
    # if "all" here, there was in fact nothing in the anchored script, set to what is passed to this script (which it either also "all" or a subset)
    activeDetectors = readout_detectors
elif readout_detectors != 'all' and activeDetectors != 'all':
    # in this case both are comma-seperated lists. Take intersection
    r = set(readout_detectors.split(','))
    a = set(activeDetectors.split(','))
    activeDetectors = ','.join(r & a)
# the last case: simply take what comes from the anchored config

# convert to set/hashmap
activeDetectors = { det:1 for det in activeDetectors.split(',') }
for det in activeDetectors:
    activate_detector(det)

if not args.with_ZDC:
   # deactivate to be able to use isActive consistently for ZDC
   deactivate_detector('ZDC')
   if 'ZDC' in activeDetectors:
       del activeDetectors['ZDC']

def addWhenActive(detID, needslist, appendstring):
   if isActive(detID):
      needslist.append(appendstring)

def retrieve_sor(run_number):
    """
    retrieves start of run (sor)
    from the RCT/Info/RunInformation table with a simple http request
    in case of problems, 0 will be returned
    """
    url="http://alice-ccdb.cern.ch/browse/RCT/Info/RunInformation/"+str(run_number)
    ansobject=requests.get(url)
    tokens=ansobject.text.split("\n")

    SOR=0
    # extract SOR by pattern matching
    for t in tokens:
      match_object=re.match("\s*(SOR\s*=\s*)([0-9]*)\s*", t)
      if match_object != None:
         SOR=match_object[2]
         break

    return int(SOR)


# check and sanitize config-key values (extract and remove diamond vertex arguments into finalDiamondDict)
def extractVertexArgs(configKeyValuesStr, finalDiamondDict):
  # tokenize configKeyValueStr on ;
  tokens=configKeyValuesStr.split(';')
  for t in tokens:
    if "Diamond" in t:
      left, right = t.split("=")
      value = finalDiamondDict.get(left,None)
      if value == None:
        finalDiamondDict[left] = right
      else:
        # we have seen this before, check if consistent right hand side, otherwise crash
        if value != right:
          print("Inconsistent repetition in Diamond values; Aborting")
          sys.exit(1)

vertexDict = {}
extractVertexArgs(args.confKey, vertexDict)
extractVertexArgs(args.confKeyBkg, vertexDict)
CONFKEYMV=""
# rebuild vertex only config-key string
for e in vertexDict:
  if len(CONFKEYMV) > 0:
    CONFKEYMV+=';'
  CONFKEYMV+=str(e) + '=' + str(vertexDict[e])

print ("Diamond is " + CONFKEYMV)

# Recover mean vertex settings from external txt file
if (pandas_available):
  if  len(args.meanVertexPerRunTxtFile) > 0:
    if len(CONFKEYMV) > 0:
       print("confKey already sets diamond, stop!")
       sys.exit(1)
    df = pd.read_csv(args.meanVertexPerRunTxtFile, delimiter="\t", header=None) # for tabular
    df.columns = ["runNumber", "vx", "vy", "vz", "sx", "sy", "sz"]
    #print(df) # print full table
    MV_SX = float(df.loc[df['runNumber'].eq(args.run), 'sx'])
    MV_SY = float(df.loc[df['runNumber'].eq(args.run), 'sy'])
    MV_SZ = float(df.loc[df['runNumber'].eq(args.run), 'sz'])
    MV_VX = float(df.loc[df['runNumber'].eq(args.run), 'vx'])
    MV_VY = float(df.loc[df['runNumber'].eq(args.run), 'vy'])
    MV_VZ = float(df.loc[df['runNumber'].eq(args.run), 'vz'])
    print("** Using mean vertex parameters from file",args.meanVertexPerRunTxtFile,"for run =",args.run,
    ": \n \t vx =",MV_VX,", vy =",MV_VY,", vz =",MV_VZ,",\n \t sx =",MV_SX,", sy =",MV_SY,", sz =",MV_SZ)
    CONFKEYMV='Diamond.width[2]='+str(MV_SZ)+';Diamond.width[1]='+str(MV_SY)+';Diamond.width[0]='+str(MV_SX)+';Diamond.position[2]='+str(MV_VZ)+';Diamond.position[1]='+str(MV_VY)+';Diamond.position[0]='+str(MV_VX)+';'
    args.confKey=args.confKey + CONFKEYMV
    args.confKeyBkg=args.confKeyBkg + CONFKEYMV
    print("** confKey args + MeanVertex:",args.confKey)
else:
   print ("Pandas not available. Not reading mean vertex from external file")

# ----------- START WORKFLOW CONSTRUCTION -----------------------------

# set the time to start of run (if no timestamp specified)
if args.sor==-1:
   args.sor = retrieve_sor(args.run)
   assert (args.sor != 0)

if args.timestamp==-1:
   args.timestamp = args.sor

NTIMEFRAMES=int(args.tf)
NWORKERS=args.n_workers
MODULES = "--skipModules ZDC" if not isActive("ZDC") else ""
SIMENGINE=args.e
BFIELD=args.field
RNDSEED=args.seed # typically the argument should be the jobid, but if we get None the current time is used for the initialisation
random.seed(RNDSEED)
print ("Using initialisation seed: ", RNDSEED)
SIMSEED = random.randint(1, 900000000 - NTIMEFRAMES - 1) # PYTHIA maximum seed is 900M for some reason

workflow={}
workflow['stages'] = []

### setup global environment variables which are valid for all tasks
global_env = {'ALICEO2_CCDB_CONDITION_NOT_AFTER': args.condition_not_after} if args.condition_not_after else None
globalinittask = createGlobalInitTask(global_env)
globalinittask['cmd'] = 'o2-ccdb-cleansemaphores -p ${ALICEO2_CCDB_LOCALCACHE}'
workflow['stages'].append(globalinittask)
####

def getDPL_global_options(bigshm=False, ccdbbackend=True):
   common=" -b --run "
   if len(args.dpl_child_driver) > 0:
     common=common + ' --child-driver ' + str(args.dpl_child_driver)
   if ccdbbackend:
     common=common + " --condition-not-after " + str(args.condition_not_after)
   if args.noIPC!=None:
      return common + " --no-IPC "
   if bigshm:
      return common + " --shm-segment-size ${SHMSIZE:-50000000000} "
   else:
      return common

doembedding=True if args.embedding=='True' or args.embedding==True else False
usebkgcache=args.use_bkg_from!=None
includeFullQC=args.include_qc=='True' or args.include_qc==True
includeLocalQC=args.include_local_qc=='True' or args.include_local_qc==True
includeAnalysis = args.include_analysis

qcdir = "QC"
if (includeLocalQC or includeFullQC) and not isdir(qcdir):
    mkdir(qcdir)

# create/publish the GRPs and other GLO objects for consistent use further down the pipeline
orbitsPerTF=int(args.orbitsPerTF)
GRP_TASK = createTask(name='grpcreate', cpu='0')
GRP_TASK['cmd'] = 'o2-grp-simgrp-tool createGRPs --timestamp ' + str(args.timestamp) + ' --run ' + str(args.run) + ' --publishto ${ALICEO2_CCDB_LOCALCACHE:-.ccdb} -o grp --hbfpertf ' + str(orbitsPerTF) + ' --field ' + args.field
GRP_TASK['cmd'] += ' --readoutDets ' + " ".join(activeDetectors) + ' --print ' + ('','--lhcif-CCDB')[args.run_anchored]
if (not args.run_anchored == True) and len(args.bcPatternFile) > 0:
    GRP_TASK['cmd'] += '  --bcPatternFile ' + str(args.bcPatternFile)
if len(CONFKEYMV) > 0:
    # this is allowing the possibility to setup/use a different MeanVertex object than the one from CCDB
    GRP_TASK['cmd'] += ' --vertex Diamond --configKeyValues "' + CONFKEYMV + '"'

workflow['stages'].append(GRP_TASK)

if doembedding:
    if not usebkgcache:
        # ---- do background transport task -------
        NBKGEVENTS=args.nb
        GENBKG=args.genBkg
        if GENBKG =='':
           print('o2dpg_sim_workflow: Error! embedding background generator name not provided')
           exit(1)

        PROCESSBKG=args.procBkg
        COLTYPEBKG=args.colBkg
        ECMSBKG=float(args.eCM)
        EBEAMABKG=float(args.eA)
        EBEAMBBKG=float(args.eB)

        if COLTYPEBKG == 'pp':
           PDGABKG=2212 # proton
           PDGBBKG=2212 # proton

        if COLTYPEBKG == 'PbPb':
           PDGABKG=1000822080 # Pb
           PDGBBKG=1000822080 # Pb
           if ECMSBKG < 0:    # assign 5.02 TeV to Pb-Pb
              print('o2dpg_sim_workflow: Set BKG CM Energy to PbPb case 5.02 TeV')
              ECMSBKG=5020.0
           if GENBKG == 'pythia8' and PROCESSBKG != 'heavy_ion':
              PROCESSBKG = 'heavy_ion'
              print('o2dpg_sim_workflow: Process type not considered for Pythia8 PbPb')

        if COLTYPEBKG == 'pPb':
           PDGABKG=2212       # proton
           PDGBBKG=1000822080 # Pb

        if COLTYPEBKG == 'Pbp':
           PDGABKG=1000822080 # Pb
           PDGBBKG=2212       # proton

        # If not set previously, set beam energy B equal to A
        if EBEAMBBKG < 0 and ECMSBKG < 0:
           EBEAMBBKG=EBEAMABKG
           print('o2dpg_sim_workflow: Set beam energy same in A and B beams')
           if COLTYPEBKG=="pPb" or COLTYPEBKG=="Pbp":
              print('o2dpg_sim_workflow: Careful! both beam energies in bkg are the same')

        if ECMSBKG > 0:
           if COLTYPEBKG=="pPb" or COLTYPEBKG=="Pbp":
              print('o2dpg_sim_workflow: Careful! bkg ECM set for pPb/Pbp collisions!')

        if ECMSBKG < 0 and EBEAMABKG < 0 and EBEAMBBKG < 0:
           print('o2dpg_sim_workflow: Error! bkg ECM or Beam Energy not set!!!')
           exit(1)

        # Background PYTHIA configuration
        BKG_CONFIG_task=createTask(name='genbkgconf')
        BKG_CONFIG_task['cmd'] = 'echo "placeholder / dummy task"'
        if  GENBKG == 'pythia8':
            print('Background generator seed: ', SIMSEED)
            BKG_CONFIG_task['cmd'] = '${O2DPG_ROOT}/MC/config/common/pythia8/utils/mkpy8cfg.py \
                                   --output=pythia8bkg.cfg                                     \
                                   --seed='+str(SIMSEED)+'                                     \
                                   --idA='+str(PDGABKG)+'                                      \
                                   --idB='+str(PDGBBKG)+'                                      \
                                   --eCM='+str(ECMSBKG)+'                                      \
                                   --eA='+str(EBEAMABKG)+'                                     \
                                   --eB='+str(EBEAMBBKG)+'                                     \
                                   --process='+str(PROCESSBKG)
            # if we configure pythia8 here --> we also need to adjust the configuration
            # TODO: we need a proper config container/manager so as to combine these local configs with external configs etc.
            args.confKeyBkg = 'GeneratorPythia8.config=pythia8bkg.cfg;' + args.confKeyBkg

        workflow['stages'].append(BKG_CONFIG_task)

        # background task configuration
        INIBKG=''
        if args.iniBkg!= '':
           INIBKG=' --configFile ' + args.iniBkg

        # determine final configKey values for background transport
        CONFKEYBKG = constructConfigKeyArg(create_geant_config(args, args.confKeyBkg))

        BKGtask=createTask(name='bkgsim', lab=["GEANT"], needs=[BKG_CONFIG_task['name'], GRP_TASK['name']], cpu=NWORKERS )
        BKGtask['cmd']='${O2_ROOT}/bin/o2-sim -e ' + SIMENGINE   + ' -j ' + str(NWORKERS) + ' -n '     + str(NBKGEVENTS) \
                     + ' -g  '      + str(GENBKG) + ' '    + str(MODULES)  + ' -o bkg ' + str(INIBKG)                    \
                     + ' --field ccdb ' + str(CONFKEYBKG)                                                                \
                     + ('',' --timestamp ' + str(args.timestamp))[args.timestamp!=-1] + ' --run ' + str(args.run)        \
                     + ' --vertexMode kCCDB'

        if not isActive('all'):
           BKGtask['cmd'] += ' --readoutDetectors ' + " ".join(activeDetectors)

        workflow['stages'].append(BKGtask)

        # check if we should upload background event
        if args.upload_bkg_to!=None:
            BKGuploadtask=createTask(name='bkgupload', needs=[BKGtask['name']], cpu='0')
            BKGuploadtask['cmd']='alien.py mkdir ' + args.upload_bkg_to + ';'
            BKGuploadtask['cmd']+='alien.py cp -f bkg* ' + args.upload_bkg_to + ';'
            workflow['stages'].append(BKGuploadtask)

    else:
        # here we are reusing existing background events from ALIEN

        # when using background caches, we have multiple smaller tasks
        # this split makes sense as they are needed at different stages
        # 1: --> download bkg_MCHeader.root + grp + geometry
        # 2: --> download bkg_Hit files (individually)
        # 3: --> download bkg_Kinematics
        # (A problem with individual copying might be higher error probability but
        #  we can introduce a "retry" feature in the copy process)

        # Step 1: header and link files
        BKG_HEADER_task=createTask(name='bkgdownloadheader', cpu='0', lab=['BKGCACHE'])
        BKG_HEADER_task['cmd']='alien.py cp ' + args.use_bkg_from + 'bkg_MCHeader.root .'
        BKG_HEADER_task['cmd']=BKG_HEADER_task['cmd'] + ';alien.py cp ' + args.use_bkg_from + 'bkg_geometry.root .'
        BKG_HEADER_task['cmd']=BKG_HEADER_task['cmd'] + ';alien.py cp ' + args.use_bkg_from + 'bkg_grp.root .'
        workflow['stages'].append(BKG_HEADER_task)

# a list of smaller sensors (used to construct digitization tasks in a parametrized way)
smallsensorlist = [ "ITS", "TOF", "FDD", "MCH", "MID", "MFT", "HMP", "PHS", "CPV", "ZDC" ]
# a list of detectors that serve as input for the trigger processor CTP --> these need to be processed together for now
ctp_trigger_inputlist = [ "FT0", "FV0", "EMC" ]

BKG_HITDOWNLOADER_TASKS={}
for det in [ 'TPC', 'TRD' ] + smallsensorlist + ctp_trigger_inputlist:
   if usebkgcache:
      BKG_HITDOWNLOADER_TASKS[det] = createTask(str(det) + 'hitdownload', cpu='0', lab=['BKGCACHE'])
      BKG_HITDOWNLOADER_TASKS[det]['cmd'] = 'alien.py cp ' + args.use_bkg_from + 'bkg_Hits' + str(det) + '.root .'
      workflow['stages'].append(BKG_HITDOWNLOADER_TASKS[det])
   else:
      BKG_HITDOWNLOADER_TASKS[det] = None

if usebkgcache:
   BKG_KINEDOWNLOADER_TASK = createTask(name='bkgkinedownload', cpu='0', lab=['BKGCACHE'])
   BKG_KINEDOWNLOADER_TASK['cmd'] = 'alien.py cp ' + args.use_bkg_from + 'bkg_Kine.root .'
   workflow['stages'].append(BKG_KINEDOWNLOADER_TASK)


# We download some binary files, necessary for processing
# Eventually, these files/objects should be queried directly from within these tasks?

# We download trivial TPC space charge corrections to be applied during
# reco. This is necessary to have consistency (decalibration and calibration) between digitization and reconstruction ... until digitization can
# also apply this effect via CCDB.
TPC_SPACECHARGE_DOWNLOADER_TASK = createTask(name='tpc_spacecharge_downloader', cpu='0')
TPC_SPACECHARGE_DOWNLOADER_TASK['cmd'] = '[ "${O2DPG_ENABLE_TPC_DISTORTIONS}" ] || { ${O2_ROOT}/bin/o2-ccdb-downloadccdbfile --host http://alice-ccdb.cern.ch -p TPC/Calib/CorrectionMapRef --timestamp 1 --created-not-after ' + str(args.condition_not_after) + ' -d ${ALICEO2_CCDB_LOCALCACHE} ; ' \
   '${O2_ROOT}/bin/o2-ccdb-downloadccdbfile --host http://alice-ccdb.cern.ch -p TPC/Calib/CorrectionMap --timestamp 1 --created-not-after ' + str(args.condition_not_after) + ' -d ${ALICEO2_CCDB_LOCALCACHE} ; }'
workflow['stages'].append(TPC_SPACECHARGE_DOWNLOADER_TASK)

# query initial configKey args for signal transport; mainly used to setup generators
simInitialConfigKeys = create_geant_config(args, args.confKey)

# loop over timeframes
for tf in range(1, NTIMEFRAMES + 1):
   TFSEED = SIMSEED + tf
   print("Timeframe " + str(tf) + " seed: ", TFSEED)

   timeframeworkdir='tf'+str(tf)

   # ----  transport task -------
   # function encapsulating the signal sim part
   # first argument is timeframe id
   ECMS=float(args.eCM)
   EBEAMA=float(args.eA)
   EBEAMB=float(args.eB)
   NSIGEVENTS=args.ns
   GENERATOR=args.gen
   if GENERATOR =='':
      print('o2dpg_sim_workflow: Error! generator name not provided')
      exit(1)

   INIFILE=''
   if args.ini!= '':
      INIFILE=' --configFile ' + args.ini
   PROCESS=args.proc
   TRIGGER=''
   if args.trigger != '':
      TRIGGER=' -t ' + args.trigger

   ## Pt Hat productions
   WEIGHTPOW=float(args.weightPow)
   PTHATMIN=float(args.ptHatMin)
   PTHATMAX=float(args.ptHatMax)

   # translate here collision type to PDG
   COLTYPE=args.col
   havePbPb = (COLTYPE == 'PbPb' or (doembedding and COLTYPEBKG == "PbPb"))

   if COLTYPE == 'pp':
      PDGA=2212 # proton
      PDGB=2212 # proton

   if COLTYPE == 'PbPb':
      PDGA=1000822080 # Pb
      PDGB=1000822080 # Pb
      if ECMS < 0:    # assign 5.02 TeV to Pb-Pb
         print('o2dpg_sim_workflow: Set CM Energy to PbPb case 5.02 TeV')
         ECMS=5020.0

   if COLTYPE == 'pPb':
      PDGA=2212       # proton
      PDGB=1000822080 # Pb

   if COLTYPE == 'Pbp':
      PDGA=1000822080 # Pb
      PDGB=2212       # proton

   # If not set previously, set beam energy B equal to A
   if EBEAMB < 0 and ECMS < 0:
      EBEAMB=EBEAMA
      print('o2dpg_sim_workflow: Set beam energy same in A and B beams')
      if COLTYPE=="pPb" or COLTYPE=="Pbp":
         print('o2dpg_sim_workflow: Careful! both beam energies are the same')

   if ECMS > 0:
      if COLTYPE=="pPb" or COLTYPE=="Pbp":
         print('o2dpg_sim_workflow: Careful! ECM set for pPb/Pbp collisions!')

   if ECMS < 0 and EBEAMA < 0 and EBEAMB < 0:
      print('o2dpg_sim_workflow: Error! CM or Beam Energy not set!!!')
      exit(1)

   # Determine interation rate
   signalprefix='sgn_' + str(tf)
   INTRATE=int(args.interactionRate)
   if INTRATE <= 0:
      print('o2dpg_sim_workflow: Error! Interaction rate not >0 !!!')
      exit(1)
   BCPATTERN=args.bcPatternFile
   includeQED = (COLTYPE == 'PbPb' or (doembedding and COLTYPEBKG == "PbPb")) or (args.with_qed == True)

   # preproduce the collision context
   precollneeds=[GRP_TASK['name']]
   NEventsQED=10000  # max number of QED events to simulate per timeframe
   PbPbXSec=8. # expected PbPb cross section
   QEDXSecExpected=35237.5  # expected magnitude of QED cross section
   PreCollContextTask=createTask(name='precollcontext_' + str(tf), needs=precollneeds, tf=tf, cwd=timeframeworkdir, cpu='1')
   PreCollContextTask['cmd']='${O2_ROOT}/bin/o2-steer-colcontexttool -i ' + signalprefix + ',' + str(INTRATE) + ',' + str(args.ns) + ':' + str(args.ns) + ' --show-context ' + ' --timeframeID ' + str(tf-1 + int(args.production_offset)*NTIMEFRAMES) + ' --orbitsPerTF ' + str(orbitsPerTF) + ' --orbits ' + str(orbitsPerTF) + ' --seed ' + str(TFSEED) + ' --noEmptyTF --first-orbit ' + str(args.first_orbit)
   PreCollContextTask['cmd'] += ' --bcPatternFile ccdb'  # <--- the object should have been set in (local) CCDB
   if includeQED:
      qedrate = INTRATE * QEDXSecExpected / PbPbXSec   # hadronic interaction rate * cross_section_ratio
      qedspec = 'qed_' + str(tf) + ',' + str(qedrate) + ',10000000:' + str(NEventsQED)
      PreCollContextTask['cmd'] += ' --QEDinteraction ' + qedspec
   workflow['stages'].append(PreCollContextTask)

   # produce QED background for PbPb collissions

   QEDdigiargs = ""
   if includeQED:
     NEventsQED=10000 # 35K for a full timeframe?
     qedneeds=[GRP_TASK['name']]
     if args.pregenCollContext == True:
       qedneeds.append(PreCollContextTask['name'])
     QED_task=createTask(name='qedsim_'+str(tf), needs=qedneeds, tf=tf, cwd=timeframeworkdir, cpu='1')
     ########################################################################################################
     #
     # ATTENTION: CHANGING THE PARAMETERS/CUTS HERE MIGHT INVALIDATE THE QED INTERACTION RATES USED ELSEWHERE
     #
     ########################################################################################################
     QED_task['cmd'] = 'o2-sim -e TGeant3 --field ccdb -j ' + str('1') +  ' -o qed_' + str(tf)                        \
                        + ' -n ' + str(NEventsQED) + ' -m PIPE ITS MFT FT0 FV0 FDD '                                  \
                        + ('', ' --timestamp ' + str(args.timestamp))[args.timestamp!=-1] + ' --run ' + str(args.run) \
                        + ' --seed ' + str(TFSEED)                                                                    \
                        + ' -g extgen --configKeyValues \"GeneratorExternal.fileName=$O2_ROOT/share/Generators/external/QEDLoader.C;QEDGenParam.yMin=-7;QEDGenParam.yMax=7;QEDGenParam.ptMin=0.001;QEDGenParam.ptMax=1.;Diamond.width[2]=6.\"'  # + (' ',' --fromCollContext collisioncontext.root')[args.pregenCollContext]
     QED_task['cmd'] += '; RC=$?; QEDXSecCheck=`grep xSectionQED qedgenparam.ini | sed \'s/xSectionQED=//\'`'
     QED_task['cmd'] += '; echo "CheckXSection ' + str(QEDXSecExpected) + ' = $QEDXSecCheck"; [[ ${RC} == 0 ]]'
     # TODO: propagate the Xsecion ratio dynamically
     QEDdigiargs=' --simPrefixQED qed_' + str(tf) +  ' --qed-x-section-ratio ' + str(QEDXSecExpected/PbPbXSec)
     workflow['stages'].append(QED_task)

   # recompute the number of workers to increase CPU efficiency
   NWORKERS_TF = compute_n_workers(INTRATE, COLTYPE) if (args.pregenCollContext and not args.force_n_workers) else NWORKERS

   # produce the signal configuration
   SGN_CONFIG_task=createTask(name='gensgnconf_'+str(tf), tf=tf, cwd=timeframeworkdir)
   SGN_CONFIG_task['cmd'] = 'echo "placeholder / dummy task"'
   if GENERATOR == 'pythia8':
      # see if config is given externally
      externalPythia8Config = simInitialConfigKeys.get("GeneratorPythia8", {}).get("config", None)
      if externalPythia8Config != None:
         # check if this refers to a file with ABSOLUTE path
         if not isabs(externalPythia8Config):
            print ('Error: Argument to GeneratorPythia8.config must be absolute path')
            exit (1)
         # in this case, we copy the external config to the local dir (maybe not even necessary)
         SGN_CONFIG_task['cmd'] = 'cp ' + externalPythia8Config + ' pythia8.cfg'
      else:
         SGN_CONFIG_task['cmd'] = '${O2DPG_ROOT}/MC/config/common/pythia8/utils/mkpy8cfg.py \
                                  --output=pythia8.cfg                                      \
                                  --seed='+str(TFSEED)+'                                    \
                                  --idA='+str(PDGA)+'                                       \
                                  --idB='+str(PDGB)+'                                       \
                                  --eCM='+str(ECMS)+'                                       \
                                  --eA='+str(EBEAMA)+'                                      \
                                  --eB='+str(EBEAMB)+'                                      \
                                  --process='+str(PROCESS)+'                                \
                                  --ptHatMin='+str(PTHATMIN)+'                              \
                                  --ptHatMax='+str(PTHATMAX)
         if WEIGHTPOW   > 0:
            SGN_CONFIG_task['cmd'] = SGN_CONFIG_task['cmd'] + ' --weightPow=' + str(WEIGHTPOW)
      # if we configure pythia8 here --> we also need to adjust the configuration
      # TODO: we need a proper config container/manager so as to combine these local configs with external configs etc.
      args.confKey = args.confKey + ";GeneratorPythia8.config=pythia8.cfg"

   # elif GENERATOR == 'extgen': what do we do if generator is not pythia8?
       # NOTE: Generator setup might be handled in a different file or different files (one per
       # possible generator)

   workflow['stages'].append(SGN_CONFIG_task)

   # determine final conf key for signal simulation
   CONFKEY = constructConfigKeyArg(create_geant_config(args, args.confKey))
   # -----------------
   # transport signals
   # -----------------
   signalneeds=[ SGN_CONFIG_task['name'], GRP_TASK['name'] ]
   if (args.pregenCollContext == True):
      signalneeds.append(PreCollContextTask['name'])

   # add embedIntoFile only if embeddPattern does contain a '@'
   embeddinto= "--embedIntoFile ../bkg_MCHeader.root" if (doembedding & ("@" in args.embeddPattern)) else ""
   #embeddinto= "--embedIntoFile ../bkg_MCHeader.root" if doembedding else ""
   if doembedding:
       if not usebkgcache:
            signalneeds = signalneeds + [ BKGtask['name'] ]
       else:
            signalneeds = signalneeds + [ BKG_HEADER_task['name'] ]

   # (separate) event generation task
   sep_event_mode = args.event_gen_mode == 'separated'
   SGNGENtask=createTask(name='sgngen_'+str(tf), needs=signalneeds, tf=tf, cwd='tf'+str(tf), lab=["GEN"],
                         cpu=1, mem=1000)
   SGNGENtask['cmd']='${O2_ROOT}/bin/o2-sim --noGeant -j 1 --field ccdb --vertexMode kCCDB'           \
                     + ' --run ' + str(args.run) + ' ' + str(CONFKEY) + str(TRIGGER)                  \
                     + ' -g ' + str(GENERATOR) + ' ' + str(INIFILE) + ' -o genevents ' + embeddinto   \
                     + ('', ' --timestamp ' + str(args.timestamp))[args.timestamp!=-1]                \
                     + ' --seed ' + str(TFSEED) + ' -n ' + str(NSIGEVENTS)
   if args.pregenCollContext == True:
      SGNGENtask['cmd'] += ' --fromCollContext collisioncontext.root:' + signalprefix
   if sep_event_mode == True:
      workflow['stages'].append(SGNGENtask)
      signalneeds = signalneeds + [SGNGENtask['name']]

   sgnmem = 6000 if COLTYPE == 'PbPb' else 4000
   SGNtask=createTask(name='sgnsim_'+str(tf), needs=signalneeds, tf=tf, cwd='tf'+str(tf), lab=["GEANT"],
                      relative_cpu=7/8, n_workers=NWORKERS_TF, mem=str(sgnmem))
   sgncmdbase = '${O2_ROOT}/bin/o2-sim -e ' + str(SIMENGINE) + ' '  + str(MODULES) + ' -n ' + str(NSIGEVENTS) + ' --seed ' + str(TFSEED)       \
              + ' --field ccdb -j ' + str(NWORKERS_TF) + ' ' + str(CONFKEY) + ' ' + str(INIFILE) + ' -o ' + signalprefix + ' ' + embeddinto       \
              + ('', ' --timestamp ' + str(args.timestamp))[args.timestamp!=-1] + ' --run ' + str(args.run)
   if sep_event_mode:
      SGNtask['cmd'] = sgncmdbase + ' -g extkinO2 --extKinFile genevents_Kine.root ' + ' --vertexMode kNoVertex'
   else:
      SGNtask['cmd'] = sgncmdbase + ' -g ' + str(GENERATOR) + ' ' + str(TRIGGER) + ' --vertexMode kCCDB '
   if not isActive('all'):
      SGNtask['cmd'] += ' --readoutDetectors ' + " ".join(activeDetectors)
   if args.pregenCollContext == True:
      SGNtask['cmd'] += ' --fromCollContext collisioncontext.root'

   workflow['stages'].append(SGNtask)

   # some tasks further below still want geometry + grp in fixed names, so we provide it here
   # Alternatively, since we have timeframe isolation, we could just work with standard o2sim_ files
   # We need to be careful here and distinguish between embedding and non-embedding cases
   # (otherwise it can confuse itstpcmatching, see O2-2026). This is because only one of the GRPs is updated during digitization.
   if doembedding:
      LinkGRPFileTask=createTask(name='linkGRP_'+str(tf), needs=[BKG_HEADER_task['name'] if usebkgcache else BKGtask['name'] ], tf=tf, cwd=timeframeworkdir, cpu='0',mem='0')
      LinkGRPFileTask['cmd']='''
                             ln -nsf ../bkg_grp.root o2sim_grp.root;
                             ln -nsf ../bkg_grpecs.root o2sim_grpecs.root;
                             ln -nsf ../bkg_geometry.root o2sim_geometry.root;
                             ln -nsf ../bkg_geometry.root bkg_geometry.root;
                             ln -nsf ../bkg_geometry-aligned.root bkg_geometry-aligned.root;
                             ln -nsf ../bkg_geometry-aligned.root o2sim_geometry-aligned.root;
                             ln -nsf ../bkg_MCHeader.root bkg_MCHeader.root;
                             ln -nsf ../bkg_grp.root bkg_grp.root;
                             ln -nsf ../bkg_grpecs.root bkg_grpecs.root
                             '''
   else:
      LinkGRPFileTask=createTask(name='linkGRP_'+str(tf), needs=[SGNtask['name']], tf=tf, cwd=timeframeworkdir, cpu='0', mem='0')
      LinkGRPFileTask['cmd']='ln -nsf ' + signalprefix + '_grp.root o2sim_grp.root ; ln -nsf ' + signalprefix + '_geometry.root o2sim_geometry.root; ln -nsf ' + signalprefix + '_geometry-aligned.root o2sim_geometry-aligned.root'
   workflow['stages'].append(LinkGRPFileTask)

   # ------------------
   # digitization steps
   # ------------------
   CONTEXTFILE='collisioncontext.root'

   # Determine interation rate
   # it should be taken from CDB, meanwhile some default values
   INTRATE=int(args.interactionRate)
   BCPATTERN=args.bcPatternFile

   # in case of embedding take intended bkg collision type not the signal
   COLTYPEIR=COLTYPE
   if doembedding:
      COLTYPEIR=args.colBkg

   if INTRATE < 0:
      if   COLTYPEIR=="PbPb":
         INTRATE=50000 #Hz
      elif COLTYPEIR=="pp":
         INTRATE=500000 #Hz
      else: #pPb?
         INTRATE=200000 #Hz ???

   # TOF -> "--use-ccdb-tof" (alternatively with CCCDBManager "--ccdb-tof-sa")
   simsoption=' --sims ' + ('bkg,'+signalprefix if doembedding else signalprefix)

   # each timeframe should be done for a different bunch crossing range, depending on the timeframe id
   startOrbit = (tf-1 + int(args.production_offset)*NTIMEFRAMES)*orbitsPerTF
   globalTFConfigValues = { "HBFUtils.orbitFirstSampled" : args.first_orbit + startOrbit,
                            "HBFUtils.nHBFPerTF" : orbitsPerTF,
                            "HBFUtils.orbitFirst" : args.first_orbit,
                            "HBFUtils.runNumber" : args.run }
   # we set the timestamp here only if specified explicitely (otherwise it will come from
   # the simulation GRP and digitization)
   if (args.sor != -1):
      globalTFConfigValues["HBFUtils.startTime"] = args.sor

   def putConfigValues(localCF = {}):
     """
     Creates the final --configValues string to be passed to the workflows.
     Uses the globalTFConfigValues and merges/overrides them with the local settings.
     localCF is supposed to be a dictionary mapping key to param
     """
     returnstring = ' --configKeyValues "'
     cf = globalTFConfigValues.copy()
     isfirst=True
     for e in localCF:
       cf[e] = localCF[e]

     for e in cf:
       returnstring += (';','')[isfirst] + str(e) + "=" + str(cf[e])
       isfirst=False

     returnstring = returnstring + '"'
     return returnstring

   def putConfigValuesNew(listOfMainKeys=[], localCF = {}):
     """
     Creates the final --configValues string to be passed to the workflows.
     Uses the globalTFConfigValues and applies other parameters on top
     listOfMainKeys : list of keys to be applied from the global configuration object
     localCF: a dictionary mapping key to param - possibly overrides settings taken from global config
     """
     returnstring = ' --configKeyValues "'
     cf = globalTFConfigValues.copy()
     isfirst=True

     # now bring in the relevant keys
     # from the external config
     for key in listOfMainKeys:
       # it this key exists
       keydict = anchorConfig.get(key)
       if keydict != None:
          for k in keydict:
             cf[key+"."+k] = keydict[k]

     # apply overrides
     for e in localCF:
       cf[e] = localCF[e]

     for e in cf:
       returnstring += (';','')[isfirst] + str(e) + "=" + str(cf[e])
       isfirst=False

     returnstring = returnstring + '"'
     return returnstring

   # parsing passName from env variable
   PASSNAME='${ALIEN_JDL_LPMANCHORPASSNAME:-unanchored}'

   # This task creates the basic setup for all digitizers! all digitization configKeyValues need to be given here
   contextneeds = [LinkGRPFileTask['name'], SGNtask['name']]
   if includeQED:
     contextneeds += [QED_task['name']]
   ContextTask = createTask(name='digicontext_'+str(tf), needs=contextneeds, tf=tf, cwd=timeframeworkdir, lab=["DIGI"], cpu='1')
   # this is just to have the digitizer ini file
   ContextTask['cmd'] = '${O2_ROOT}/bin/o2-sim-digitizer-workflow --only-context --interactionRate ' + str(INTRATE) \
                        + ' ' + getDPL_global_options(ccdbbackend=False) + ' -n ' + str(args.ns) + simsoption       \
                        + ' --seed ' + str(TFSEED)                                                                  \
                        + ' ' + putConfigValuesNew({"DigiParams.maxOrbitsToDigitize" : str(orbitsPerTF)},{"DigiParams.passName" : str(PASSNAME)}) + ('',' --incontext ' + CONTEXTFILE)[args.pregenCollContext] + QEDdigiargs
   ContextTask['cmd'] += ' --bcPatternFile ccdb'

   # in case of embedding we engineer the context directly and allow the user to provide an embedding pattern
   # The :r flag means to shuffle the background events randomly
   if doembedding:
      ContextTask['cmd'] += ';ln -nfs ../bkg_Kine.root .;${O2_ROOT}/bin/o2-steer-colcontexttool -i bkg,' + str(INTRATE) + ',' + str(args.ns) + ':' + str(args.nb) + ' ' + signalprefix + ',' + args.embeddPattern + ' --show-context ' + ' --timeframeID ' + str(tf-1 + int(args.production_offset)*NTIMEFRAMES) + ' --orbitsPerTF ' + str(orbitsPerTF) + ' --use-existing-kine'
      ContextTask['cmd'] += ' --bcPatternFile ccdb --seed ' + str(TFSEED) + ' --orbits ' + str(orbitsPerTF) + ' --noEmptyTF --first-orbit ' + str(args.first_orbit)

   workflow['stages'].append(ContextTask)

   # ===| TPC digi part |===
   CTPSCALER = args.ctp_scaler
   tpcDistortionType=args.tpc_distortion_type
   print(f"TPC distortion simulation: type = {tpcDistortionType}, CTP scaler value {CTPSCALER}");
   tpcdigineeds=[ContextTask['name'], LinkGRPFileTask['name'], TPC_SPACECHARGE_DOWNLOADER_TASK['name']]
   if usebkgcache:
      tpcdigineeds += [ BKG_HITDOWNLOADER_TASKS['TPC']['name'] ]

   tpcLocalCF={"DigiParams.maxOrbitsToDigitize" : str(orbitsPerTF), "DigiParams.seed" : str(TFSEED)}

   # handle distortions and scaling using MC maps
   # this assumes the lumi inside the maps is stored in FT0 (pp) scalers
   # in case of PbPb the conversion factor ZDC ->FT0 (pp) must be taken into account in the scalers
   if tpcDistortionType == 2 and CTPSCALER <= 0:
       print('Warning: lumi scaling requested, but no ctp scaler value set. Full map will be applied at face value.')
       tpcDistortionType=1

   lumiInstFactor=1
   if COLTYPE == 'PbPb':
      lumiInstFactor=2.414

   if tpcDistortionType == 2:
      tpcLocalCF['TPCCorrMap.lumiInst'] = str(CTPSCALER * lumiInstFactor)
   tpcdigimem = 12000 if havePbPb else 9000
   TPCDigitask=createTask(name='tpcdigi_'+str(tf), needs=tpcdigineeds,
                          tf=tf, cwd=timeframeworkdir, lab=["DIGI"], cpu=NWORKERS_TF, mem=str(tpcdigimem))
   TPCDigitask['cmd'] = ('','ln -nfs ../bkg_HitsTPC.root . ;')[doembedding]
   TPCDigitask['cmd'] += '${O2_ROOT}/bin/o2-sim-digitizer-workflow ' + getDPL_global_options() + ' -n ' + str(args.ns) + simsoption       \
                         + ' --onlyDet TPC --TPCuseCCDB --interactionRate ' + str(INTRATE) + '  --tpc-lanes ' + str(NWORKERS_TF)             \
                         + ' --incontext ' + str(CONTEXTFILE) + ' --disable-write-ini --early-forward-policy always --forceSelectedDets ' \
                         + ' --tpc-distortion-type ' + str(tpcDistortionType)                                                             \
                         + putConfigValuesNew(["TPCGasParam","TPCGEMParam","TPCEleParam","TPCITCorr","TPCDetParam"],
                                              localCF=tpcLocalCF)
   TPCDigitask['cmd'] += (' --tpc-chunked-writer','')[args.no_tpc_digitchunking]
   TPCDigitask['cmd'] += ('',' --disable-mc')[args.no_mc_labels]
   # we add any other extra command line options (power user customization) with an environment variable
   if environ.get('O2DPG_TPC_DIGIT_EXTRA') != None:
      TPCDigitask['cmd'] += ' ' + environ['O2DPG_TPC_DIGIT_EXTRA']
   workflow['stages'].append(TPCDigitask)
   # END TPC digi part

   trddigineeds = [ContextTask['name']]
   if usebkgcache:
      trddigineeds += [ BKG_HITDOWNLOADER_TASKS['TRD']['name'] ]
   TRDDigitask=createTask(name='trddigi_'+str(tf), needs=trddigineeds,
                          tf=tf, cwd=timeframeworkdir, lab=["DIGI"], cpu=NWORKERS_TF, mem='8000')
   TRDDigitask['cmd'] = ('','ln -nfs ../bkg_HitsTRD.root . ;')[doembedding]
   TRDDigitask['cmd'] += '${O2_ROOT}/bin/o2-sim-digitizer-workflow ' + getDPL_global_options() + ' -n ' + str(args.ns) + simsoption         \
                         + ' --onlyDet TRD --interactionRate ' + str(INTRATE) + ' --incontext ' + str(CONTEXTFILE) + ' --disable-write-ini' \
                         + putConfigValuesNew(localCF={"TRDSimParams.digithreads" : NWORKERS_TF, "DigiParams.seed" : str(TFSEED)}) + " --forceSelectedDets"
   TRDDigitask['cmd'] += ('',' --disable-mc')[args.no_mc_labels]
   workflow['stages'].append(TRDDigitask)

   # these are digitizers which are single threaded
   def createRestDigiTask(name, det='ALLSMALLER'):
      tneeds =[ContextTask['name']]
      if includeQED == True:
        tneeds += [QED_task['name']]
      commondigicmd = '${O2_ROOT}/bin/o2-sim-digitizer-workflow ' + getDPL_global_options() + ' -n ' + str(args.ns) + simsoption \
                      + ' --interactionRate ' + str(INTRATE) + '  --incontext ' + str(CONTEXTFILE) + ' --disable-write-ini'      \
                      + putConfigValuesNew(["MFTAlpideParam", "ITSAlpideParam", "ITSDigitizerParam"],
                                           localCF={"DigiParams.seed" : str(TFSEED), "MCHDigitizer.seed" : str(TFSEED)}) + QEDdigiargs

      if det=='ALLSMALLER': # here we combine all smaller digits in one DPL workflow
         if usebkgcache:
            for d in itertools.chain(smallsensorlist, ctp_trigger_inputlist):
               tneeds += [ BKG_HITDOWNLOADER_TASKS[d]['name'] ]
         t = createTask(name=name, needs=tneeds,
                        tf=tf, cwd=timeframeworkdir, lab=["DIGI","SMALLDIGI"], cpu='1')
         t['cmd'] = ('','ln -nfs ../bkg_Hits*.root . ;')[doembedding]
         detlist = ''
         detlist = ','.join(smallsensorlist)
         t['cmd'] += commondigicmd + ' --onlyDet ' + detlist
         t['cmd'] += ' --ccdb-tof-sa --forceSelectedDets '
         t['cmd'] += (' --combine-devices ','')[args.no_combine_dpl_devices]
         t['cmd'] += ('',' --disable-mc')[args.no_mc_labels]
         workflow['stages'].append(t)
         return t

      else: # here we create individual digitizers
         if usebkgcache:
           tneeds += [ BKG_HITDOWNLOADER_TASKS[det]['name'] ]
         t = createTask(name=name, needs=tneeds, tf=tf, cwd=timeframeworkdir, lab=["DIGI","SMALLDIGI"], cpu='1')
         t['cmd'] = ('','ln -nfs ../bkg_Hits' + str(det) + '.root . ;')[doembedding]
         t['cmd'] += commondigicmd + ' --onlyDet ' + str(det)
         t['cmd'] += ('',' --disable-mc')[args.no_mc_labels]
         if det == 'TOF':
            t['cmd'] += ' --ccdb-tof-sa'
         workflow['stages'].append(t)
         return t

   det_to_digitask={}

   if not args.no_combine_smaller_digi==True:
      det_to_digitask['ALLSMALLER']=createRestDigiTask("restdigi_"+str(tf))

   for det in smallsensorlist:
      name=str(det).lower() + "digi_" + str(tf)
      t = det_to_digitask['ALLSMALLER'] if (not args.no_combine_smaller_digi==True) else createRestDigiTask(name, det)
      det_to_digitask[det]=t

   # detectors serving CTP need to be treated somewhat special since CTP needs
   # these inputs at the same time --> still need to be made better
   tneeds = [ContextTask['name']]
   if includeQED:
     tneeds += [QED_task['name']]
   FT0FV0EMCCTPDIGItask = createTask(name="ft0fv0emcctp_digi_" + str(tf), needs=tneeds,
                  tf=tf, cwd=timeframeworkdir, lab=["DIGI","SMALLDIGI"], cpu='1')
   FT0FV0EMCCTPDIGItask['cmd'] = ('','ln -nfs ../bkg_HitsFT0.root . ; ln -nfs ../bkg_HitsFV0.root . ;')[doembedding]
   FT0FV0EMCCTPDIGItask['cmd'] += '${O2_ROOT}/bin/o2-sim-digitizer-workflow ' + getDPL_global_options() + ' -n ' + str(args.ns) + simsoption \
               + ' --onlyDet FT0,FV0,EMC,CTP  --interactionRate ' + str(INTRATE) + '  --incontext ' + str(CONTEXTFILE)    \
               + ' --disable-write-ini' + putConfigValuesNew(localCF={"DigiParams.seed" : str(TFSEED)})                   \
               + (' --combine-devices','')[args.no_combine_dpl_devices] + ('',' --disable-mc')[args.no_mc_labels] + QEDdigiargs \
               + ' --forceSelectedDets'
   workflow['stages'].append(FT0FV0EMCCTPDIGItask)
   det_to_digitask["FT0"]=FT0FV0EMCCTPDIGItask
   det_to_digitask["FV0"]=FT0FV0EMCCTPDIGItask
   det_to_digitask["EMC"]=FT0FV0EMCCTPDIGItask
   det_to_digitask["CTP"]=FT0FV0EMCCTPDIGItask

   def getDigiTaskName(det):
      t = det_to_digitask.get(det)
      if t == None:
         return "undefined"
      return t['name']

   # -----------
   # reco
   # -----------
   tpcreconeeds=[FT0FV0EMCCTPDIGItask['name']]
   if not args.combine_tpc_clusterization:
     # We treat TPC clusterization in multiple (sector) steps in order to
     # stay within the memory limit or to parallelize over sector from outside (not yet supported within cluster algo)
     tpcclustertasks=[]
     sectorpertask=18
     for s in range(0,35,sectorpertask):
       taskname = 'tpcclusterpart' + str((int)(s/sectorpertask)) + '_' + str(tf)
       tpcclustertasks.append(taskname)
       tpcclussect = createTask(name=taskname, needs=[TPCDigitask['name']], tf=tf, cwd=timeframeworkdir, lab=["RECO"], cpu='2', mem='8000')
       digitmergerstr = '${O2_ROOT}/bin/o2-tpc-chunkeddigit-merger --tpc-sectors ' + str(s)+'-'+str(s+sectorpertask-1) + ' --tpc-lanes ' + str(NWORKERS_TF) + ' | '
       tpcclussect['cmd'] = (digitmergerstr,'')[args.no_tpc_digitchunking] + ' ${O2_ROOT}/bin/o2-tpc-reco-workflow ' + getDPL_global_options(bigshm=True) + ' --input-type ' + ('digitizer','digits')[args.no_tpc_digitchunking] + ' --output-type clusters,send-clusters-per-sector --tpc-native-cluster-writer \" --outfile tpc-native-clusters-part'+ str((int)(s/sectorpertask)) + '.root\" --tpc-sectors ' + str(s)+'-'+str(s+sectorpertask-1) + ' ' + putConfigValuesNew(["GPU_global"], {"GPU_proc.ompThreads" : 4}) + ('',' --disable-mc')[args.no_mc_labels]
       tpcclussect['env'] = { "OMP_NUM_THREADS" : "4", "SHMSIZE" : "16000000000" }
       tpcclussect['semaphore'] = "tpctriggers.root"
       tpcclussect['retry_count'] = 2  # the task has a race condition --> makes sense to retry
       workflow['stages'].append(tpcclussect)

     TPCCLUSMERGEtask=createTask(name='tpcclustermerge_'+str(tf), needs=tpcclustertasks, tf=tf, cwd=timeframeworkdir, lab=["RECO"], cpu='1', mem='10000')
     TPCCLUSMERGEtask['cmd']='${O2_ROOT}/bin/o2-commonutils-treemergertool -i tpc-native-clusters-part*.root -o tpc-native-clusters.root -t tpcrec' #--asfriend preferable but does not work
     workflow['stages'].append(TPCCLUSMERGEtask)
     tpcreconeeds.append(TPCCLUSMERGEtask['name'])
   else:
     tpcclus = createTask(name='tpccluster_' + str(tf), needs=[TPCDigitask['name']], tf=tf, cwd=timeframeworkdir, lab=["RECO"], cpu=NWORKERS_TF, mem='2000')
     tpcclus['cmd'] = '${O2_ROOT}/bin/o2-tpc-chunkeddigit-merger --tpc-lanes ' + str(NWORKERS_TF)
     tpcclus['cmd'] += ' | ${O2_ROOT}/bin/o2-tpc-reco-workflow ' + getDPL_global_options() + ' --input-type digitizer --output-type clusters,send-clusters-per-sector ' + putConfigValuesNew(["GPU_global","TPCGasParam","TPCCorrMap"],{"GPU_proc.ompThreads" : 1}) + ('',' --disable-mc')[args.no_mc_labels]
     workflow['stages'].append(tpcclus)
     tpcreconeeds.append(tpcclus['name'])

   # ===| TPC reco |===
   tpcLocalCFreco=dict()

   # handle distortion corrections and scaling using MC maps
   # this assumes the lumi inside the maps is stored in FT0 (pp) scalers
   # in case of PbPb the conversion factor ZDC ->FT0 (pp) must be set
   tpc_corr_options_mc=''

   if tpcDistortionType == 0: # disable distortion corrections
      tpc_corr_options_mc=' --corrmap-lumi-mode 0 '
      tpcLocalCFreco['TPCCorrMap.lumiMean'] = '-1';
   elif tpcDistortionType == 1: # disable scaling
      tpc_corr_options_mc=' --corrmap-lumi-mode 2 '
      tpcLocalCFreco['TPCCorrMap.lumiInst'] = str(CTPSCALER)
      tpcLocalCFreco['TPCCorrMap.lumiMean'] = str(CTPSCALER)
   elif tpcDistortionType == 2: # full scaling with CTP values
      if COLTYPE == 'PbPb':
         tpcLocalCFreco['TPCCorrMap.lumiInstFactor'] = str(lumiInstFactor)
      tpc_corr_options_mc=' --corrmap-lumi-mode 2 '
      tpcLocalCFreco['TPCCorrMap.lumiInst'] = str(CTPSCALER)

   # TODO: Is this still used?
   tpc_corr_scaling_options = anchorConfig.get('tpc-corr-scaling','')
   TPCRECOtask=createTask(name='tpcreco_'+str(tf), needs=tpcreconeeds, tf=tf, cwd=timeframeworkdir, lab=["RECO"], relative_cpu=3/8, mem='16000')
   TPCRECOtask['cmd'] = '${O2_ROOT}/bin/o2-tpc-reco-workflow ' + getDPL_global_options(bigshm=True) + ' --input-type clusters --output-type tracks,send-clusters-per-sector ' \
<<<<<<< HEAD
                        + putConfigValuesNew(["GPU_global","TPCGasParam", "TPCCorrMap", "GPU_rec_tpc", "trackTuneParams"], {"GPU_proc.ompThreads":NWORKERS} | tpcLocalCFreco) + ('',' --disable-mc')[args.no_mc_labels] \
                        + tpc_corr_scaling_options + tpc_corr_options_mc
=======
                        + putConfigValuesNew(["GPU_global","TPCGasParam", "TPCCorrMap", "GPU_rec_tpc", "trackTuneParams"], {"GPU_proc.ompThreads":NWORKERS_TF}) + ('',' --disable-mc')[args.no_mc_labels] \
                        + tpc_corr_scaling_options
>>>>>>> 3e286836
   workflow['stages'].append(TPCRECOtask)

   # END TPC reco

   ITSMemEstimate = 12000 if havePbPb else 2000 # PbPb has much large mem requirement for now (in worst case)
   ITSRECOtask=createTask(name='itsreco_'+str(tf), needs=[getDigiTaskName("ITS")],
                          tf=tf, cwd=timeframeworkdir, lab=["RECO"], cpu='1', mem=str(ITSMemEstimate))
   ITSRECOtask['cmd'] = '${O2_ROOT}/bin/o2-its-reco-workflow --trackerCA --tracking-mode async ' + getDPL_global_options(bigshm=havePbPb) \
                        + putConfigValuesNew(["ITSVertexerParam", "ITSAlpideParam",
                                              "ITSClustererParam", "ITSCATrackerParam"], {"NameConf.mDirMatLUT" : ".."})
   ITSRECOtask['cmd'] += ('',' --disable-mc')[args.no_mc_labels]
   workflow['stages'].append(ITSRECOtask)

   FT0RECOtask=createTask(name='ft0reco_'+str(tf), needs=[getDigiTaskName("FT0")], tf=tf, cwd=timeframeworkdir, lab=["RECO"], mem='1000')
   # note: when calibrations (or CCDB objects) are reenabled, we need to say ccdbbackend=True
   FT0RECOtask['cmd'] = '${O2_ROOT}/bin/o2-ft0-reco-workflow --disable-time-offset-calib --disable-slewing-calib ' + getDPL_global_options(ccdbbackend=False) + putConfigValues()
   workflow['stages'].append(FT0RECOtask)

   ITSTPCMATCHtask=createTask(name='itstpcMatch_'+str(tf), needs=[TPCRECOtask['name'], ITSRECOtask['name'], FT0RECOtask['name']], tf=tf, cwd=timeframeworkdir, lab=["RECO"], mem='8000', relative_cpu=3/8)
   ITSTPCMATCHtask['cmd'] = '${O2_ROOT}/bin/o2-tpcits-match-workflow ' + getDPL_global_options(bigshm=True) + ' --tpc-track-reader \"tpctracks.root\" --tpc-native-cluster-reader \"--infile tpc-native-clusters.root\" --use-ft0' \
                          + putConfigValuesNew(['MFTClustererParam', 'ITSCATrackerParam', 'tpcitsMatch', 'TPCGasParam', 'TPCCorrMap', 'ITSClustererParam', 'GPU_rec_tpc', 'trackTuneParams', 'ft0tag'], {"NameConf.mDirMatLUT" : ".."} | tpcLocalCFreco) \
                          + tpc_corr_scaling_options + tpc_corr_options_mc
   workflow['stages'].append(ITSTPCMATCHtask)

   TRDTRACKINGtask = createTask(name='trdreco_'+str(tf), needs=[TRDDigitask['name'], ITSTPCMATCHtask['name'], TPCRECOtask['name'], ITSRECOtask['name']], tf=tf, cwd=timeframeworkdir, lab=["RECO"], cpu='1', mem='2000')
   TRDTRACKINGtask['cmd'] = '${O2_ROOT}/bin/o2-trd-tracklet-transformer ' + getDPL_global_options() + putConfigValues() + ('',' --disable-mc')[args.no_mc_labels]
   workflow['stages'].append(TRDTRACKINGtask)

   # FIXME This is so far a workaround to avoud a race condition for trdcalibratedtracklets.root
   TRDTRACKINGtask2 = createTask(name='trdreco2_'+str(tf), needs=[TRDTRACKINGtask['name']], tf=tf, cwd=timeframeworkdir, lab=["RECO"], cpu='1', mem='2000')
   trd_track_sources = anchorConfig.get('o2-trd-global-tracking-options', {}).get('track-sources', 'TPC,ITS-TPC')
   TRDTRACKINGtask2['cmd'] = '${O2_ROOT}/bin/o2-trd-global-tracking ' + getDPL_global_options(bigshm=True) + ('',' --disable-mc')[args.no_mc_labels] \
                              + putConfigValuesNew(['ITSClustererParam',
                                                   'ITSCATrackerParam',
                                                   'trackTuneParams',
                                                   'GPU_rec_tpc',
                                                   'TPCGasParam',
                                                   'TPCCorrMap'], {"NameConf.mDirMatLUT" : ".."} | tpcLocalCFreco)                     \
                             + " --track-sources " + trd_track_sources  \
                             + tpc_corr_scaling_options + tpc_corr_options_mc
   workflow['stages'].append(TRDTRACKINGtask2)

   TOFRECOtask = createTask(name='tofmatch_'+str(tf), needs=[ITSTPCMATCHtask['name'], getDigiTaskName("TOF")], tf=tf, cwd=timeframeworkdir, lab=["RECO"], mem='1500')
   TOFRECOtask['cmd'] = '${O2_ROOT}/bin/o2-tof-reco-workflow --use-ccdb ' + getDPL_global_options() + putConfigValuesNew() + ('',' --disable-mc')[args.no_mc_labels]
   workflow['stages'].append(TOFRECOtask)


   toftpcmatchneeds = [TOFRECOtask['name'], TPCRECOtask['name'], ITSTPCMATCHtask['name'], TRDTRACKINGtask2['name']]
   toftracksrcdefault = anchorConfig.get('o2-tof-matcher-workflow-options', {}).get('track-sources', 'TPC,ITS-TPC,TPC-TRD,ITS-TPC-TRD')
   TOFTPCMATCHERtask = createTask(name='toftpcmatch_'+str(tf), needs=toftpcmatchneeds, tf=tf, cwd=timeframeworkdir, lab=["RECO"], mem='1000')
   TOFTPCMATCHERtask['cmd'] = '${O2_ROOT}/bin/o2-tof-matcher-workflow ' + getDPL_global_options() \
                              + putConfigValuesNew(["ITSClustererParam",
                                                    'TPCGasParam',
                                                    'TPCCorrMap',
                                                    'ITSCATrackerParam',
                                                    'MFTClustererParam',
                                                    'GPU_rec_tpc',
                                                    'trackTuneParams'], tpcLocalCFreco)                         \
                              + " --track-sources " + toftracksrcdefault + (' --combine-devices','')[args.no_combine_dpl_devices] \
                              + tpc_corr_scaling_options + tpc_corr_options_mc
   workflow['stages'].append(TOFTPCMATCHERtask)

   # MFT reco: needing access to kinematics (when assessment enabled)
   mftreconeeds = [getDigiTaskName("MFT")]
   if usebkgcache:
       mftreconeeds += [ BKG_KINEDOWNLOADER_TASK['name'] ]

   MFTRECOtask = createTask(name='mftreco_'+str(tf), needs=mftreconeeds, tf=tf, cwd=timeframeworkdir, lab=["RECO"], mem='1500')
   MFTRECOtask['cmd'] = ('','ln -nfs ../bkg_Kine.root . ;')[doembedding]
   MFTRECOtask['cmd'] += '${O2_ROOT}/bin/o2-mft-reco-workflow ' + getDPL_global_options() + putConfigValuesNew(['MFTTracking', 'MFTAlpideParam', 'ITSClustererParam','MFTClustererParam'])
   MFTRECOtask['cmd'] += ('',' --disable-mc')[args.no_mc_labels]
   if args.mft_assessment_full == True:
      MFTRECOtask['cmd']+= ' --run-assessment '
   workflow['stages'].append(MFTRECOtask)

   # MCH reco: needing access to kinematics ... so some extra logic needed here
   mchreconeeds = [getDigiTaskName("MCH")]
   if usebkgcache:
      mchreconeeds += [ BKG_KINEDOWNLOADER_TASK['name'] ]

   MCHRECOtask = createTask(name='mchreco_'+str(tf), needs=mchreconeeds, tf=tf, cwd=timeframeworkdir, lab=["RECO"], mem='1500')
   MCHRECOtask['cmd'] = ('','ln -nfs ../bkg_Kine.root . ;')[doembedding]
   MCHRECOtask['cmd'] += '${O2_ROOT}/bin/o2-mch-reco-workflow ' + getDPL_global_options() + putConfigValues()
   MCHRECOtask['cmd'] += ('',' --disable-mc')[args.no_mc_labels]
   workflow['stages'].append(MCHRECOtask)

   MIDRECOtask = createTask(name='midreco_'+str(tf), needs=[getDigiTaskName("MID")], tf=tf, cwd=timeframeworkdir, lab=["RECO"], mem='1500')
   MIDRECOtask['cmd'] = '${O2_ROOT}/bin/o2-mid-digits-reader-workflow ' + ('',' --disable-mc')[args.no_mc_labels] + ' | ${O2_ROOT}/bin/o2-mid-reco-workflow ' + getDPL_global_options() + putConfigValues()
   MIDRECOtask['cmd'] += ('',' --disable-mc')[args.no_mc_labels]
   workflow['stages'].append(MIDRECOtask)

   FDDRECOtask = createTask(name='fddreco_'+str(tf), needs=[getDigiTaskName("FDD")], tf=tf, cwd=timeframeworkdir, lab=["RECO"], mem='1500')
   FDDRECOtask['cmd'] = '${O2_ROOT}/bin/o2-fdd-reco-workflow ' + getDPL_global_options(ccdbbackend=False) + putConfigValues()
   FDDRECOtask['cmd'] += ('',' --disable-mc')[args.no_mc_labels]
   workflow['stages'].append(FDDRECOtask)

   FV0RECOtask = createTask(name='fv0reco_'+str(tf), needs=[getDigiTaskName("FV0")], tf=tf, cwd=timeframeworkdir, lab=["RECO"], mem='1500')
   FV0RECOtask['cmd'] = '${O2_ROOT}/bin/o2-fv0-reco-workflow ' + getDPL_global_options() + putConfigValues()
   FV0RECOtask['cmd'] += ('',' --disable-mc')[args.no_mc_labels]
   workflow['stages'].append(FV0RECOtask)

   # calorimeters
   EMCRECOtask = createTask(name='emcalreco_'+str(tf), needs=[getDigiTaskName("EMC")], tf=tf, cwd=timeframeworkdir, lab=["RECO"], mem='1500')
   EMCRECOtask['cmd'] = '${O2_ROOT}/bin/o2-emcal-reco-workflow --input-type digits --output-type cells --infile emcaldigits.root --disable-root-output --subspecificationOut 1 ' + putConfigValues()
   EMCRECOtask['cmd'] += ('',' --disable-mc')[args.no_mc_labels]
   EMCRECOtask['cmd'] += ' | ${O2_ROOT}/bin/o2-emcal-cell-recalibrator-workflow --input-subspec 1 --output-subspec 0 --no-timecalib --no-gaincalib ' + putConfigValues()
   EMCRECOtask['cmd'] += (' --isMC','')[args.no_mc_labels]
   EMCRECOtask['cmd'] += ' | ${O2_ROOT}/bin/o2-emcal-cell-writer-workflow --subspec 0 ' + getDPL_global_options()
   EMCRECOtask['cmd'] += ('',' --disable-mc')[args.no_mc_labels]
   workflow['stages'].append(EMCRECOtask)

   PHSRECOtask = createTask(name='phsreco_'+str(tf), needs=[getDigiTaskName("PHS")], tf=tf, cwd=timeframeworkdir, lab=["RECO"], mem='1500')
   PHSRECOtask['cmd'] = '${O2_ROOT}/bin/o2-phos-reco-workflow ' + getDPL_global_options() + putConfigValues()
   PHSRECOtask['cmd'] += ('',' --disable-mc')[args.no_mc_labels]
   workflow['stages'].append(PHSRECOtask)

   CPVRECOtask = createTask(name='cpvreco_'+str(tf), needs=[getDigiTaskName("CPV")], tf=tf, cwd=timeframeworkdir, lab=["RECO"], mem='1500')
   CPVRECOtask['cmd'] = '${O2_ROOT}/bin/o2-cpv-reco-workflow ' + getDPL_global_options() + putConfigValues()
   CPVRECOtask['cmd'] += ('',' --disable-mc')[args.no_mc_labels]
   workflow['stages'].append(CPVRECOtask)

   ZDCRECOtask = createTask(name='zdcreco_'+str(tf), needs=[getDigiTaskName("ZDC")], tf=tf, cwd=timeframeworkdir, lab=["RECO", "ZDC"])
   ZDCRECOtask['cmd'] = '${O2_ROOT}/bin/o2-zdc-digits-reco ' + getDPL_global_options() + putConfigValues()
   ZDCRECOtask['cmd'] += ('',' --disable-mc')[args.no_mc_labels]
   workflow['stages'].append(ZDCRECOtask)

   ## forward matching
   MCHMIDMATCHtask = createTask(name='mchmidMatch_'+str(tf), needs=[MCHRECOtask['name'], MIDRECOtask['name']], tf=tf, cwd=timeframeworkdir, lab=["RECO"], mem='1500')
   MCHMIDMATCHtask['cmd'] = '${O2_ROOT}/bin/o2-muon-tracks-matcher-workflow ' + getDPL_global_options(ccdbbackend=False)
   MCHMIDMATCHtask['cmd'] += ('',' --disable-mc')[args.no_mc_labels]
   workflow['stages'].append(MCHMIDMATCHtask)

   MFTMCHMATCHtask = createTask(name='mftmchMatch_'+str(tf), needs=[MCHMIDMATCHtask['name'], MFTRECOtask['name']], tf=tf, cwd=timeframeworkdir, lab=["RECO"], mem='1500')
   MFTMCHMATCHtask['cmd'] = '${O2_ROOT}/bin/o2-globalfwd-matcher-workflow ' + putConfigValuesNew(['ITSAlpideConfig','MFTAlpideConfig','FwdMatching'],{"FwdMatching.useMIDMatch":"true"})
   if args.fwdmatching_assessment_full == True:
      MFTMCHMATCHtask['cmd']+= ' |  o2-globalfwd-assessment-workflow '
   MFTMCHMATCHtask['cmd']+= getDPL_global_options() + ('',' --disable-mc')[args.no_mc_labels]
   workflow['stages'].append(MFTMCHMATCHtask)

   if args.fwdmatching_save_trainingdata == True:
      MFTMCHMATCHTraintask = createTask(name='mftmchMatchTrain_'+str(tf), needs=[MCHMIDMATCHtask['name'], MFTRECOtask['name']], tf=tf, cwd=timeframeworkdir, lab=["RECO"], mem='1500')
      MFTMCHMATCHTraintask['cmd'] = '${O2_ROOT}/bin/o2-globalfwd-matcher-workflow ' + putConfigValuesNew(['ITSAlpideConfig','MFTAlpideConfig'],{"FwdMatching.useMIDMatch":"true"})
      MFTMCHMATCHTraintask['cmd']+= getDPL_global_options()
      workflow['stages'].append(MFTMCHMATCHTraintask)

   # HMP tasks
   HMPRECOtask = createTask(name='hmpreco_'+str(tf), needs=[getDigiTaskName('HMP')], tf=tf, cwd=timeframeworkdir, lab=["RECO"], mem='1000')
   HMPRECOtask['cmd'] = '${O2_ROOT}/bin/o2-hmpid-digits-to-clusters-workflow ' + getDPL_global_options(ccdbbackend=False) + putConfigValuesNew()
   workflow['stages'].append(HMPRECOtask)

   hmpmatchneeds = [HMPRECOtask['name'], ITSTPCMATCHtask['name'], TOFTPCMATCHERtask['name'], TRDTRACKINGtask2['name']]
   hmp_match_sources = anchorConfig.get('o2-hmpid-matcher-workflow', {}).get('track-sources', 'ITS-TPC,ITS-TPC-TRD,TPC-TRD')
   HMPMATCHtask = createTask(name='hmpmatch_'+str(tf), needs=hmpmatchneeds, tf=tf, cwd=timeframeworkdir, lab=["RECO"], mem='1000')
   HMPMATCHtask['cmd'] = '${O2_ROOT}/bin/o2-hmpid-matcher-workflow --track-sources ' + hmp_match_sources + getDPL_global_options() + putConfigValuesNew()
   workflow['stages'].append(HMPMATCHtask)

   # Take None as default, we only add more if nothing from anchorConfig
   pvfinder_sources = anchorConfig.get('o2-primary-vertexing-workflow-options', {}).get('vertexing-sources', 'ITS-TPC,TPC-TRD,ITS-TPC-TRD,TPC-TOF,ITS-TPC-TOF,TPC-TRD-TOF,ITS-TPC-TRD-TOF,MFT-MCH,MCH-MID,ITS,MFT,TPC,TOF,FT0,MID,EMC,PHS,CPV,FDD,HMP,FV0,TRD,MCH,CTP')
   pvfinder_matching_sources = anchorConfig.get('', {}).get('vertex-track-matching-sources', 'ITS-TPC,TPC-TRD,ITS-TPC-TRD,TPC-TOF,ITS-TPC-TOF,TPC-TRD-TOF,ITS-TPC-TRD-TOF,MFT-MCH,MCH-MID,ITS,MFT,TPC,TOF,FT0,MID,EMC,PHS,CPV,ZDC,FDD,HMP,FV0,TRD,MCH,CTP')
   pvfinderneeds = [TRDTRACKINGtask2['name'], FT0RECOtask['name'], FV0RECOtask['name'], EMCRECOtask['name'], PHSRECOtask['name'], CPVRECOtask['name'], FDDRECOtask['name'], ZDCRECOtask['name'], HMPMATCHtask['name'], HMPMATCHtask['name'], ITSTPCMATCHtask['name'], TOFTPCMATCHERtask['name'], MFTMCHMATCHtask['name'], MCHMIDMATCHtask['name']]

   PVFINDERtask = createTask(name='pvfinder_'+str(tf), needs=pvfinderneeds, tf=tf, cwd=timeframeworkdir, lab=["RECO"], cpu=NWORKERS_TF, mem='4000')
   PVFINDERtask['cmd'] = '${O2_ROOT}/bin/o2-primary-vertexing-workflow ' \
                         + getDPL_global_options() + putConfigValuesNew(['ITSAlpideParam','MFTAlpideParam', 'pvertexer', 'TPCGasParam', 'TPCCorrMap', 'ft0tag'], {"NameConf.mDirMatLUT" : ".."})
   PVFINDERtask['cmd'] += ' --vertexing-sources ' + pvfinder_sources + ' --vertex-track-matching-sources ' + pvfinder_matching_sources + (' --combine-source-devices','')[args.no_combine_dpl_devices]
   PVFINDERtask['cmd'] += ('',' --disable-mc')[args.no_mc_labels]
   workflow['stages'].append(PVFINDERtask)

   if includeFullQC or includeLocalQC:

     def addQCPerTF(taskName, needs, readerCommand, configFilePath, objectsFile=''):
       task = createTask(name=taskName + '_local' + str(tf), needs=needs, tf=tf, cwd=timeframeworkdir, lab=["QC"], cpu=1, mem='2000')
       objectsFile = objectsFile if len(objectsFile) > 0 else taskName + '.root'
       # the --local-batch argument will make QC Tasks store their results in a file and merge with any existing objects
       task['cmd'] = f'{readerCommand} | o2-qc --config {configFilePath}' + \
                     f' --local-batch ../{qcdir}/{objectsFile}' + \
                     f' --override-values "qc.config.database.host={args.qcdbHost};qc.config.Activity.number={args.run};qc.config.Activity.periodName={args.productionTag};qc.config.Activity.start={args.timestamp};qc.config.conditionDB.url={args.conditionDB}"' + \
                     ' ' + getDPL_global_options(ccdbbackend=False)
       # Prevents this task from being run for multiple TimeFrames at the same time, thus trying to modify the same file.
       task['semaphore'] = objectsFile
       workflow['stages'].append(task)

     ### MFT

     # to be enabled once MFT Digits should run 5 times with different configurations
     for flp in range(5):
       addQCPerTF(taskName='mftDigitsQC' + str(flp),
                  needs=[getDigiTaskName("MFT")],
                  readerCommand='o2-qc-mft-digits-root-file-reader --mft-digit-infile=mftdigits.root',
                  configFilePath='json://${O2DPG_ROOT}/MC/config/QC/json/mft-digits-' + str(flp) + '.json',
                  objectsFile='mftDigitsQC.root')
     addQCPerTF(taskName='mftClustersQC',
                needs=[MFTRECOtask['name']],
                readerCommand='o2-global-track-cluster-reader --track-types none --cluster-types MFT',
                configFilePath='json://${O2DPG_ROOT}/MC/config/QC/json/mft-clusters.json')
     addQCPerTF(taskName='mftTracksQC',
                needs=[MFTRECOtask['name']],
                readerCommand='o2-global-track-cluster-reader --track-types MFT --cluster-types MFT',
                configFilePath='json://${O2DPG_ROOT}/MC/config/QC/json/mft-tracks.json')
     addQCPerTF(taskName='mftMCTracksQC',
                needs=[MFTRECOtask['name']],
                readerCommand='o2-global-track-cluster-reader --track-types MFT --cluster-types MFT',
                configFilePath='json://${O2DPG_ROOT}/MC/config/QC/json/mft-tracks-mc.json')

     ### TPC
     # addQCPerTF(taskName='tpcTrackingQC',
     #           needs=,
     #           readerCommand=,
     #           configFilePath='json://${O2DPG_ROOT}/MC/config/QC/json/tpc-qc-tracking-direct.json')
     addQCPerTF(taskName='tpcStandardQC',
                 needs=[TPCRECOtask['name']],
                 readerCommand='o2-tpc-file-reader --tpc-track-reader "--infile tpctracks.root" --tpc-native-cluster-reader "--infile tpc-native-clusters.root" --input-type clusters,tracks',
     #            readerCommand='o2-tpc-file-reader --tpc-track-reader "--infile tpctracks.root" --input-type tracks',
                 configFilePath='json://${O2DPG_ROOT}/MC/config/QC/json/tpc-qc-standard-direct.json')

     ### TRD
     addQCPerTF(taskName='trdDigitsQC',
                needs=[TRDDigitask['name']],
                readerCommand='o2-trd-trap-sim',
                configFilePath='json://${O2DPG_ROOT}/MC/config/QC/json/trd-standalone-task.json')

     addQCPerTF(taskName='trdTrackingQC',
                needs=[TRDTRACKINGtask2['name']],
                readerCommand='o2-global-track-cluster-reader --track-types "ITS-TPC-TRD,TPC-TRD" --cluster-types none',
                configFilePath='json://${O2DPG_ROOT}/MC/config/QC/json/trd-tracking-task.json')

     ### TOF
     addQCPerTF(taskName='tofDigitsQC',
                needs=[getDigiTaskName("TOF")],
                readerCommand='${O2_ROOT}/bin/o2-tof-reco-workflow --delay-1st-tf 3 --input-type digits --output-type none',
                configFilePath='json://${O2DPG_ROOT}/MC/config/QC/json/tofdigits.json',
                objectsFile='tofDigitsQC.root')

     # depending if TRD and FT0 are available
     if isActive('FT0') and isActive('TRD'):
        addQCPerTF(taskName='tofft0PIDQC',
                   needs=[TOFTPCMATCHERtask['name'], FT0RECOtask['name']],
                   readerCommand='o2-global-track-cluster-reader --track-types "ITS-TPC-TOF,TPC-TOF,TPC,ITS-TPC-TRD,ITS-TPC-TRD-TOF,TPC-TRD,TPC-TRD-TOF" --cluster-types FT0',
                   configFilePath='json://${O2DPG_ROOT}/MC/config/QC/json/pidft0tof.json')
     elif isActive('FT0'):
       addQCPerTF(taskName='tofft0PIDQC',
                   needs=[TOFTPCMATCHERtask['name']],
                   readerCommand='o2-global-track-cluster-reader --track-types "ITS-TPC-TOF,TPC-TOF,TPC" --cluster-types FT0',
                  configFilePath='json://${O2DPG_ROOT}/MC/config/QC/json/pidft0tofNoTRD.json')
     elif isActive('TRD'):
        addQCPerTF(taskName='tofPIDQC',
                   needs=[TOFTPCMATCHERtask['name']],
                   readerCommand='o2-global-track-cluster-reader --track-types "ITS-TPC-TOF,TPC-TOF,TPC,ITS-TPC-TRD,ITS-TPC-TRD-TOF,TPC-TRD,TPC-TRD-TOF" --cluster-types none',
                  configFilePath='json://${O2DPG_ROOT}/MC/config/QC/json/pidtof.json')
     else:
       addQCPerTF(taskName='tofPIDQC',
                   needs=[TOFTPCMATCHERtask['name']],
                   readerCommand='o2-global-track-cluster-reader --track-types "ITS-TPC-TOF,TPC-TOF,TPC" --cluster-types none',
                  configFilePath='json://${O2DPG_ROOT}/MC/config/QC/json/pidtofNoTRD.json')

     ### EMCAL
     if isActive('EMC'):
        addQCPerTF(taskName='emcRecoQC',
                   needs=[EMCRECOtask['name']],
                   readerCommand='o2-emcal-cell-reader-workflow --infile emccells.root',
                   configFilePath='json://${O2DPG_ROOT}/MC/config/QC/json/emc-reco-tasks.json')
        if isActive('CTP'):
           addQCPerTF(taskName='emcBCQC',
                      needs=[EMCRECOtask['name'], getDigiTaskName("CTP")],
                      readerCommand='o2-emcal-cell-reader-workflow --infile emccells.root | o2-ctp-digit-reader --inputfile ctpdigits.root --disable-mc',
                      configFilePath='json://${O2DPG_ROOT}/MC/config/QC/json/emc-bc-task.json')
     ### FT0
     addQCPerTF(taskName='RecPointsQC',
                   needs=[FT0RECOtask['name']],
                   readerCommand='o2-ft0-recpoints-reader-workflow  --infile o2reco_ft0.root',
                   configFilePath='json://${O2DPG_ROOT}/MC/config/QC/json/ft0-reconstruction-config.json')

     ### GLO + RECO
     addQCPerTF(taskName='vertexQC',
                needs=[PVFINDERtask['name']],
                readerCommand='o2-primary-vertex-reader-workflow',
                configFilePath='json://${O2DPG_ROOT}/MC/config/QC/json/vertexing-qc-direct-mc.json')
     addQCPerTF(taskName='ITSTPCmatchQC',
                needs=[ITSTPCMATCHtask['name']],
                readerCommand='o2-global-track-cluster-reader --track-types "ITS,TPC,ITS-TPC" ',
                configFilePath='json://${O2DPG_ROOT}/MC/config/QC/json/ITSTPCmatchedTracks_direct_MC.json')
     if isActive('TOF'):
        addQCPerTF(taskName='TOFMatchQC',
                   needs=[TOFTPCMATCHERtask['name']],
                   readerCommand='o2-global-track-cluster-reader --track-types "ITS-TPC-TOF,TPC-TOF,TPC" --cluster-types none',
                   configFilePath='json://${O2DPG_ROOT}/MC/config/QC/json/tofMatchedTracks_ITSTPCTOF_TPCTOF_direct_MC.json')
     if isActive('TOF') and isActive('TRD'):
        addQCPerTF(taskName='TOFMatchWithTRDQC',
                   needs=[TOFTPCMATCHERtask['name']],
                   readerCommand='o2-global-track-cluster-reader --track-types "ITS-TPC-TOF,TPC-TOF,TPC,ITS-TPC-TRD,ITS-TPC-TRD-TOF,TPC-TRD,TPC-TRD-TOF" --cluster-types none',
                   configFilePath='json://${O2DPG_ROOT}/MC/config/QC/json/tofMatchedTracks_AllTypes_direct_MC.json')
     ### ITS
     addQCPerTF(taskName='ITSTrackSimTask',
                needs=[ITSRECOtask['name']],
                readerCommand='o2-global-track-cluster-reader --track-types "ITS" --cluster-types "ITS"',
                configFilePath='json://${O2DPG_ROOT}/MC/config/QC/json/its-mc-tracks-qc.json')

     addQCPerTF(taskName='ITSTracksClusters',
                needs=[ITSRECOtask['name']],
                readerCommand='o2-global-track-cluster-reader --track-types "ITS" --cluster-types "ITS"',
                configFilePath='json://${O2DPG_ROOT}/MC/config/QC/json/its-clusters-tracks-qc.json')

     ### CPV
     if isActive('CPV'):
        addQCPerTF(taskName='CPVDigitsQC',
                   needs=[getDigiTaskName("CPV")],
                   readerCommand='o2-cpv-digit-reader-workflow',
                   configFilePath='json://${O2DPG_ROOT}/MC/config/QC/json/cpv-digits-task.json')
        addQCPerTF(taskName='CPVClustersQC',
                   needs=[CPVRECOtask['name']],
                   readerCommand='o2-cpv-cluster-reader-workflow',
                   configFilePath='json://${O2DPG_ROOT}/MC/config/QC/json/cpv-clusters-task.json')

     ### PHS
     if isActive('PHS'):
        addQCPerTF(taskName='PHSCellsClustersQC',
                   needs=[PHSRECOtask['name']],
                   readerCommand='o2-phos-reco-workflow --input-type cells --output-type clusters --disable-mc --disable-root-output',
                   configFilePath='json://${O2DPG_ROOT}/MC/config/QC/json/phs-cells-clusters-task.json')

     ### MID
     if isActive('MID'):
        addQCPerTF(taskName='MIDTaskQC',
                needs=[MIDRECOtask['name']],
                readerCommand='o2-mid-digits-reader-workflow | o2-mid-tracks-reader-workflow',
                configFilePath='json://${O2DPG_ROOT}/MC/config/QC/json/mid-task.json')

   #secondary vertexer
   svfinder_threads = ' --threads 1 '
   svfinder_cpu = 1
   if COLTYPE == "PbPb" or (doembedding and COLTYPEBKG == "PbPb"):
     svfinder_threads = ' --threads 8 '
     svfinder_cpu = 8
   SVFINDERtask = createTask(name='svfinder_'+str(tf), needs=[PVFINDERtask['name'], FT0FV0EMCCTPDIGItask['name']], tf=tf, cwd=timeframeworkdir, lab=["RECO"], cpu=svfinder_cpu, mem='5000')
   SVFINDERtask = createTask(name='svfinder_'+str(tf), needs=[PVFINDERtask['name']], tf=tf, cwd=timeframeworkdir, lab=["RECO"], cpu=svfinder_cpu, mem='5000')
   SVFINDERtask['cmd'] = '${O2_ROOT}/bin/o2-secondary-vertexing-workflow '
   SVFINDERtask['cmd'] += getDPL_global_options(bigshm=True) + svfinder_threads + putConfigValuesNew(['svertexer', 'TPCCorrMap'], {"NameConf.mDirMatLUT" : ".."} | tpcLocalCFreco) \
                       + tpc_corr_scaling_options + tpc_corr_options_mc
   # Take None as default, we only add more if nothing from anchorConfig
   svfinder_sources = anchorConfig.get('o2-secondary-vertexing-workflow-options', {}). get('vertexing-sources', 'ITS-TPC,TPC-TRD,ITS-TPC-TRD,TPC-TOF,ITS-TPC-TOF,TPC-TRD-TOF,ITS-TPC-TRD-TOF,MFT-MCH,MCH-MID,ITS,MFT,TPC,TOF,FT0,MID,EMC,PHS,CPV,ZDC,FDD,HMP,FV0,TRD,MCH,CTP')
   SVFINDERtask['cmd'] += ' --vertexing-sources ' + svfinder_sources + (' --combine-source-devices','')[args.no_combine_dpl_devices]
   # strangeness tracking is now called from the secondary vertexer
   if args.no_strangeness_tracking:
      SVFINDERtask['cmd'] += ' --disable-strangeness-tracker'
   # if enabled, it may require MC labels
   else:
      SVFINDERtask['cmd'] += ('',' --disable-mc')[args.no_mc_labels]
   workflow['stages'].append(SVFINDERtask)

  # -----------
  # produce AOD
  # -----------
   # TODO This needs further refinement, sources and dependencies should be constructed dynamically
   aodinfosources = anchorConfig.get('o2-aod-producer-workflow-options', {}).get('info-sources', 'ITS-TPC,TPC-TRD,ITS-TPC-TRD,TPC-TOF,ITS-TPC-TOF,TPC-TRD-TOF,ITS-TPC-TRD-TOF,MFT-MCH,MCH-MID,ITS,MFT,TPC,TOF,FT0,MID,EMC,PHS,CPV,ZDC,FDD,HMP,FV0,TRD,MCH,CTP')
   aodneeds = [PVFINDERtask['name'], SVFINDERtask['name']]

   if usebkgcache:
     aodneeds += [ BKG_KINEDOWNLOADER_TASK['name'] ]

   aod_df_id = '{0:03}'.format(tf)

   AODtask = createTask(name='aod_'+str(tf), needs=aodneeds, tf=tf, cwd=timeframeworkdir, lab=["AOD"], mem='4000', cpu='1')
   AODtask['cmd'] = ('','ln -nfs ../bkg_Kine.root . ;')[doembedding]
   AODtask['cmd'] += '[ -f AO2D.root ] && rm AO2D.root; ${O2_ROOT}/bin/o2-aod-producer-workflow --reco-mctracks-only 1 --aod-writer-keep dangling --aod-writer-resfile AO2D'
   # next line needed for meta data writing (otherwise lost)
   AODtask['cmd'] += ' --aod-writer-resmode "UPDATE"'
   AODtask['cmd'] += ' --run-number ' + str(args.run)
   # only in non-anchored runs
   if args.run_anchored == False:
      AODtask['cmd'] += ' --aod-timeframe-id ${ALIEN_PROC_ID}' + aod_df_id
   AODtask['cmd'] += ' ' + getDPL_global_options(bigshm=True)
   AODtask['cmd'] += ' --info-sources ' + aodinfosources
   AODtask['cmd'] += ' --lpmp-prod-tag ${ALIEN_JDL_LPMPRODUCTIONTAG:-unknown}'
   AODtask['cmd'] += ' --anchor-pass ${ALIEN_JDL_LPMANCHORPASSNAME:-unknown}'
   AODtask['cmd'] += ' --anchor-prod ${ALIEN_JDL_LPMANCHORPASSNAME:-unknown}'
   AODtask['cmd'] += (' --combine-source-devices ','')[args.no_combine_dpl_devices]
   AODtask['cmd'] += ('',' --disable-mc')[args.no_mc_labels]
   if environ.get('O2DPG_AOD_NOTRUNCATE') != None or environ.get('ALIEN_JDL_O2DPG_AOD_NOTRUNCATE') != None:
      AODtask['cmd'] += ' --enable-truncation 0'  # developer option to suppress precision truncation

   if args.no_strangeness_tracking:
      AODtask['cmd'] += ' --disable-strangeness-tracker'

   # Enable CTP readout replay for triggered detectors (EMCAL, HMPID, PHOS/CPV, TRD)
   # Needed untill triggers are supported in CTP simulation
   AODtask['cmd'] += ' --ctpreadout-create 1'
   workflow['stages'].append(AODtask)

   # TPC - time-series objects
   # initial implementation taken from comments in https://its.cern.ch/jira/browse/O2-4612
   # TODO: this needs to be made configurable (as a function of which detectors are actually present)
   tpctsneeds = [ TPCRECOtask['name'],
                  ITSTPCMATCHtask['name'],
                  TOFTPCMATCHERtask['name'],
                  PVFINDERtask['name']
                ]
   TPCTStask = createTask(name='tpctimeseries_'+str(tf), needs=tpctsneeds, tf=tf, cwd=timeframeworkdir, lab=["RECO"], mem='2000', cpu='1')
   TPCTStask['cmd'] = 'o2-global-track-cluster-reader --disable-mc --cluster-types "TOF" --track-types "ITS,TPC,ITS-TPC,ITS-TPC-TOF,ITS-TPC-TRD-TOF"'
   TPCTStask['cmd'] += ' --primary-vertices '
   TPCTStask['cmd'] += ' | o2-tpc-time-series-workflow --enable-unbinned-root-output --sample-unbinned-tsallis --sampling-factor 0.1 '
   TPCTStask['cmd'] += putConfigValuesNew() + ' ' + getDPL_global_options(bigshm=True)
   workflow['stages'].append(TPCTStask)

   # AOD merging / combination step (as individual stages) --> for the moment deactivated in favor or more stable global merging
   """
   aodmergerneeds = [ AODtask['name'] ]
   if tf > 1:
      # we can only merge this if the previous timeframe was already merged in order
      # to keep time ordering of BCs intact
      aodmergerneeds += [ 'aodmerge_' + str(tf-1) ]

   AOD_merge_task = createTask(name='aodmerge_'+str(tf), needs = aodmergerneeds, tf=tf, cwd=timeframeworkdir, lab=["AOD"], mem='2000', cpu='1')
   AOD_merge_task['cmd'] = ' root -q -b -l ${O2DPG_ROOT}/UTILS/repairAOD.C\\(\\"AO2D.root\\",\\"AO2D_repaired.root\\"\\); '
   # AOD_merge_task['cmd'] += ' mv AO2D.root AO2D_old.root && mv AO2D_repaired.root AO2D.root ; '
   AOD_merge_task['cmd'] += '[ -f ../AO2D.root ] && mv ../AO2D.root ../AO2D_old.root;'
   AOD_merge_task['cmd'] += ' [ -f input.txt ] && rm input.txt; '
   AOD_merge_task['cmd'] += ' [ -f ../AO2D_old.root ] && echo "../AO2D_old.root" > input.txt;'
   AOD_merge_task['cmd'] += ' echo "./AO2D_repaired.root" >> input.txt;'
   AOD_merge_task['cmd'] += ' o2-aod-merger --output ../AO2D.root;'
   AOD_merge_task['cmd'] += ' rm ../AO2D_old.root || true'
   AOD_merge_task['semaphore'] = 'aodmerge' #<---- this is making sure that only one merge is running at any time
   workflow['stages'].append(AOD_merge_task)
   """

  # cleanup
  # --------
  # On the GRID it may be important to cleanup as soon as possible because disc space
  # is limited (which would restrict the number of timeframes). We offer a timeframe cleanup function
  # taking away digits, clusters and other stuff as soon as possible.
  # TODO: cleanup by labels or task names
   if args.early_tf_cleanup == True:
     TFcleanup = createTask(name='tfcleanup_'+str(tf), needs= [ AODtask['name'] ], tf=tf, cwd=timeframeworkdir, lab=["CLEANUP"], mem='0', cpu='1')
     TFcleanup['cmd'] = 'rm *digi*.root;'
     TFcleanup['cmd'] += 'rm *cluster*.root'
     workflow['stages'].append(TFcleanup)

# AOD merging as one global final step
aodmergerneeds = ['aod_' + str(tf) for tf in range(1, NTIMEFRAMES + 1)]
AOD_merge_task = createTask(name='aodmerge', needs = aodmergerneeds, lab=["AOD"], mem='2000', cpu='1')
AOD_merge_task['cmd'] = ' set -e ; [ -f aodmerge_input.txt ] && rm aodmerge_input.txt; '
AOD_merge_task['cmd'] += ' for i in `seq 1 ' + str(NTIMEFRAMES) + '`; do echo "tf${i}/AO2D.root" >> aodmerge_input.txt; done; '
AOD_merge_task['cmd'] += ' o2-aod-merger --input aodmerge_input.txt --output AO2D.root'
# produce MonaLisa event stat file
AOD_merge_task['cmd'] += ' ; ${O2DPG_ROOT}/MC/bin/o2dpg_determine_eventstat.py'
workflow['stages'].append(AOD_merge_task)

job_merging = False
if includeFullQC:
  workflow['stages'].extend(include_all_QC_finalization(ntimeframes=NTIMEFRAMES, standalone=False, run=args.run, productionTag=args.productionTag, conditionDB=args.conditionDB, qcdbHost=args.qcdbHost))


if includeAnalysis:
   # include analyses and potentially final QC upload tasks
    add_analysis_tasks(workflow["stages"], needs=[AOD_merge_task["name"]], is_mc=True, collision_system=COLTYPE)
    if QUALITYCONTROL_ROOT:
        add_analysis_qc_upload_tasks(workflow["stages"], args.productionTag, args.run, "passMC")

# adjust for alternate (RECO) software environments
adjust_RECO_environment(workflow, args.alternative_reco_software)

dump_workflow(workflow['stages'], args.o, meta=vars(args))

exit (0)<|MERGE_RESOLUTION|>--- conflicted
+++ resolved
@@ -1048,13 +1048,8 @@
    tpc_corr_scaling_options = anchorConfig.get('tpc-corr-scaling','')
    TPCRECOtask=createTask(name='tpcreco_'+str(tf), needs=tpcreconeeds, tf=tf, cwd=timeframeworkdir, lab=["RECO"], relative_cpu=3/8, mem='16000')
    TPCRECOtask['cmd'] = '${O2_ROOT}/bin/o2-tpc-reco-workflow ' + getDPL_global_options(bigshm=True) + ' --input-type clusters --output-type tracks,send-clusters-per-sector ' \
-<<<<<<< HEAD
-                        + putConfigValuesNew(["GPU_global","TPCGasParam", "TPCCorrMap", "GPU_rec_tpc", "trackTuneParams"], {"GPU_proc.ompThreads":NWORKERS} | tpcLocalCFreco) + ('',' --disable-mc')[args.no_mc_labels] \
+                        + putConfigValuesNew(["GPU_global","TPCGasParam", "TPCCorrMap", "GPU_rec_tpc", "trackTuneParams"], {"GPU_proc.ompThreads":NWORKERS_TF} | tpcLocalCFreco) + ('',' --disable-mc')[args.no_mc_labels] \
                         + tpc_corr_scaling_options + tpc_corr_options_mc
-=======
-                        + putConfigValuesNew(["GPU_global","TPCGasParam", "TPCCorrMap", "GPU_rec_tpc", "trackTuneParams"], {"GPU_proc.ompThreads":NWORKERS_TF}) + ('',' --disable-mc')[args.no_mc_labels] \
-                        + tpc_corr_scaling_options
->>>>>>> 3e286836
    workflow['stages'].append(TPCRECOtask)
 
    # END TPC reco
