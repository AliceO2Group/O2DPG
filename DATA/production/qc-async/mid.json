--- conflicted
+++ resolved
@@ -64,14 +64,9 @@
       }
     },
     "checks": {
-<<<<<<< HEAD
       "MIDDigits": {
-        "active": "true",
+        "active": "false",
         "checkName": "Digits",
-=======
-      "QcCheckMIDDigits": {
-        "active": "false",
->>>>>>> 480e7771
         "className": "o2::quality_control_modules::mid::DigitsQcCheck",
         "moduleName": "QcMID",
         "detectorName": "MID",
@@ -92,14 +87,9 @@
           }
         ]
       },
-<<<<<<< HEAD
       "MIDClusters": {
-        "active": "true",
+        "active": "false",
         "checkName": "Clusters",
-=======
-      "QcCheckMIDClust": {
-        "active": "false",
->>>>>>> 480e7771
         "className": "o2::quality_control_modules::mid::ClustQcCheck",
         "moduleName": "QcMID",
         "detectorName": "MID",
@@ -112,14 +102,9 @@
           }
         ]
       },
-<<<<<<< HEAD
       "MIDTracks": {
-        "active": "true",
+        "active": "false",
         "checkName": "Tracks",
-=======
-      "QcCheckMIDTracks": {
-        "active": "false",
->>>>>>> 480e7771
         "className": "o2::quality_control_modules::mid::TracksQcCheck",
         "moduleName": "QcMID",
         "detectorName": "MID",
